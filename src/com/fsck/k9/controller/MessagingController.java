
package com.fsck.k9.controller;

import java.io.CharArrayWriter;
import java.io.PrintWriter;
import java.util.*;
import java.util.concurrent.BlockingQueue;
import java.util.concurrent.ConcurrentHashMap;
import java.util.concurrent.CopyOnWriteArraySet;
import java.util.concurrent.CountDownLatch;
import java.util.concurrent.ExecutorService;
import java.util.concurrent.Executors;
import java.util.concurrent.PriorityBlockingQueue;
import java.util.concurrent.atomic.AtomicBoolean;
import java.util.concurrent.atomic.AtomicInteger;

import android.app.Application;
import android.app.KeyguardManager;
import android.app.Notification;
import android.app.NotificationManager;
import android.app.PendingIntent;
import android.content.Context;
import android.content.Intent;
import android.media.AudioManager;
import android.net.Uri;
import android.os.PowerManager;
import android.os.Process;
import android.text.TextUtils;
import android.util.Log;

import com.fsck.k9.Account;
import com.fsck.k9.AccountStats;
import com.fsck.k9.K9;
import com.fsck.k9.NotificationSetting;
import com.fsck.k9.Preferences;
import com.fsck.k9.R;
import com.fsck.k9.SearchSpecification;
import com.fsck.k9.K9.Intents;
import com.fsck.k9.activity.FolderList;
import com.fsck.k9.activity.MessageList;
import com.fsck.k9.helper.Utility;
import com.fsck.k9.helper.power.TracingPowerManager;
import com.fsck.k9.helper.power.TracingPowerManager.TracingWakeLock;
import com.fsck.k9.mail.Address;
import com.fsck.k9.mail.FetchProfile;
import com.fsck.k9.mail.Flag;
import com.fsck.k9.mail.Folder;
import com.fsck.k9.mail.Folder.OpenMode;
import com.fsck.k9.mail.Message.RecipientType;
import com.fsck.k9.mail.Message;
import com.fsck.k9.mail.MessagingException;
import com.fsck.k9.mail.Part;
import com.fsck.k9.mail.PushReceiver;
import com.fsck.k9.mail.Pusher;
import com.fsck.k9.mail.Store;
import com.fsck.k9.mail.Transport;
import com.fsck.k9.mail.internet.MimeMessage;
import com.fsck.k9.mail.internet.MimeUtility;
import com.fsck.k9.mail.internet.TextBody;
import com.fsck.k9.mail.store.UnavailableAccountException;
import com.fsck.k9.mail.store.LocalStore;
import com.fsck.k9.mail.store.UnavailableStorageException;
import com.fsck.k9.mail.store.LocalStore.LocalFolder;
import com.fsck.k9.mail.store.LocalStore.LocalMessage;
import com.fsck.k9.mail.store.LocalStore.PendingCommand;
import com.fsck.k9.mail.store.Pop3Store;

/**
 * Starts a long running (application) Thread that will run through commands
 * that require remote mailbox access. This class is used to serialize and
 * prioritize these commands. Each method that will submit a command requires a
 * MessagingListener instance to be provided. It is expected that that listener
 * has also been added as a registered listener using addListener(). When a
 * command is to be executed, if the listener that was provided with the command
 * is no longer registered the command is skipped. The design idea for the above
 * is that when an Activity starts it registers as a listener. When it is paused
 * it removes itself. Thus, any commands that that activity submitted are
 * removed from the queue once the activity is no longer active.
 */
public class MessagingController implements Runnable {
    public static final long INVALID_MESSAGE_ID = -1;

    /**
     * Immutable empty {@link String} array
     */
    private static final String[] EMPTY_STRING_ARRAY = new String[0];

    /**
     * Immutable empty {@link Message} array
     */
    private static final Message[] EMPTY_MESSAGE_ARRAY = new Message[0];

    /**
     * Immutable empty {@link Folder} array
     */
    private static final Folder[] EMPTY_FOLDER_ARRAY = new Folder[0];

    /**
     * The maximum message size that we'll consider to be "small". A small message is downloaded
     * in full immediately instead of in pieces. Anything over this size will be downloaded in
     * pieces with attachments being left off completely and downloaded on demand.
     *
     *
     * 25k for a "small" message was picked by educated trial and error.
     * http://answers.google.com/answers/threadview?id=312463 claims that the
     * average size of an email is 59k, which I feel is too large for our
     * blind download. The following tests were performed on a download of
     * 25 random messages.
     * <pre>
     * 5k - 61 seconds,
     * 25k - 51 seconds,
     * 55k - 53 seconds,
     * </pre>
     * So 25k gives good performance and a reasonable data footprint. Sounds good to me.
     */

    private static final String PENDING_COMMAND_MOVE_OR_COPY = "com.fsck.k9.MessagingController.moveOrCopy";
    private static final String PENDING_COMMAND_MOVE_OR_COPY_BULK = "com.fsck.k9.MessagingController.moveOrCopyBulk";
    private static final String PENDING_COMMAND_EMPTY_TRASH = "com.fsck.k9.MessagingController.emptyTrash";
    private static final String PENDING_COMMAND_SET_FLAG_BULK = "com.fsck.k9.MessagingController.setFlagBulk";
    private static final String PENDING_COMMAND_SET_FLAG = "com.fsck.k9.MessagingController.setFlag";
    private static final String PENDING_COMMAND_APPEND = "com.fsck.k9.MessagingController.append";
    private static final String PENDING_COMMAND_MARK_ALL_AS_READ = "com.fsck.k9.MessagingController.markAllAsRead";
    private static final String PENDING_COMMAND_EXPUNGE = "com.fsck.k9.MessagingController.expunge";

    /**
     * Maximum number of unsynced messages to store at once
     */
    private static final int UNSYNC_CHUNK_SIZE = 5;

    private static MessagingController inst = null;
    private BlockingQueue<Command> mCommands = new PriorityBlockingQueue<Command>();

    private Thread mThread;
    private Set<MessagingListener> mListeners = new CopyOnWriteArraySet<MessagingListener>();

    private HashMap<SORT_TYPE, Boolean> sortAscending = new HashMap<SORT_TYPE, Boolean>();

    private final ConcurrentHashMap<String, AtomicInteger> sendCount = new ConcurrentHashMap<String, AtomicInteger>();

    ConcurrentHashMap<Account, Pusher> pushers = new ConcurrentHashMap<Account, Pusher>();

    private final ExecutorService threadPool = Executors.newCachedThreadPool();

    public enum SORT_TYPE {
        SORT_DATE(R.string.sort_earliest_first, R.string.sort_latest_first, false),
        SORT_SUBJECT(R.string.sort_subject_alpha, R.string.sort_subject_re_alpha, true),
        SORT_SENDER(R.string.sort_sender_alpha, R.string.sort_sender_re_alpha, true),
        SORT_UNREAD(R.string.sort_unread_first, R.string.sort_unread_last, true),
        SORT_FLAGGED(R.string.sort_flagged_first, R.string.sort_flagged_last, true),
        SORT_ATTACHMENT(R.string.sort_attach_first, R.string.sort_unattached_first, true);

        private int ascendingToast;
        private int descendingToast;
        private boolean defaultAscending;

        SORT_TYPE(int ascending, int descending, boolean ndefaultAscending) {
            ascendingToast = ascending;
            descendingToast = descending;
            defaultAscending = ndefaultAscending;
        }

        public int getToast(boolean ascending) {
            if (ascending) {
                return ascendingToast;
            } else {
                return descendingToast;
            }
        }
        public boolean isDefaultAscending() {
            return defaultAscending;
        }
    }

    private SORT_TYPE sortType = SORT_TYPE.SORT_DATE;

    private MessagingListener checkMailListener = null;

    private MemorizingListener memorizingListener = new MemorizingListener();

    private boolean mBusy;

    /**
     *  {@link K9}
     */
    private Application mApplication;

    // Key is accountUuid:folderName:messageUid   ,   value is unimportant
    private ConcurrentHashMap<String, String> deletedUids = new ConcurrentHashMap<String, String>();

    private String createMessageKey(Account account, String folder, Message message) {
        return createMessageKey(account, folder, message.getUid());
    }

    private String createMessageKey(Account account, String folder, String uid) {
        return account.getUuid() + ":" + folder + ":" + uid;
    }

    private void suppressMessage(Account account, String folder, Message message) {

        if (account == null || folder == null || message == null) {
            return;
        }
        String messKey = createMessageKey(account, folder, message);
        deletedUids.put(messKey, "true");
    }

    private void unsuppressMessage(Account account, String folder, String uid) {
        if (account == null || folder == null || uid == null) {
            return;
        }
        String messKey = createMessageKey(account, folder, uid);
        deletedUids.remove(messKey);
    }


    private boolean isMessageSuppressed(Account account, String folder, Message message) {
        if (account == null || folder == null || message == null) {
            return false;
        }
        String messKey = createMessageKey(account, folder, message);

        if (deletedUids.containsKey(messKey)) {
            return true;
        }

        return false;
    }

    /**
     * @param application  {@link K9}
     */
    private MessagingController(Application application) {
        mApplication = application;
        mThread = new Thread(this);
        mThread.setName("MessagingController");
        mThread.start();
        if (memorizingListener != null) {
            addListener(memorizingListener);
        }
    }

    /**
     * Gets or creates the singleton instance of MessagingController. Application is used to
     * provide a Context to classes that need it.
     * @param application {@link K9}
     * @return
     */
    public synchronized static MessagingController getInstance(Application application) {
        if (inst == null) {
            inst = new MessagingController(application);
        }
        return inst;
    }

    public boolean isBusy() {
        return mBusy;
    }

    @Override
    public void run() {
        Process.setThreadPriority(Process.THREAD_PRIORITY_BACKGROUND);
        while (true) {
            String commandDescription = null;
            try {
                final Command command = mCommands.take();

                if (command != null) {
                    commandDescription = command.description;

                    if (K9.DEBUG)
                        Log.i(K9.LOG_TAG, "Running " + (command.isForeground ? "Foreground" : "Background") + " command '" + command.description + "', seq = " + command.sequence);

                    mBusy = true;
                    try {
                        command.runnable.run();
                    } catch (UnavailableAccountException e) {
                        // retry later
                        new Thread() {
                            @Override
                            public void run() {
                                try {
                                    sleep(30 * 1000);
                                    mCommands.put(command);
                                } catch (InterruptedException e) {
                                    Log.e(K9.LOG_TAG, "interrupted while putting a pending command for"
                                          + " an unavailable account back into the queue."
                                          + " THIS SHOULD NEVER HAPPEN.");
                                }
                            }
                        } .start();
                    }

                    if (K9.DEBUG)
                        Log.i(K9.LOG_TAG, (command.isForeground ? "Foreground" : "Background") +
                              " Command '" + command.description + "' completed");

                    for (MessagingListener l : getListeners(command.listener)) {
                        l.controllerCommandCompleted(!mCommands.isEmpty());
                    }
                }
            } catch (Exception e) {
                Log.e(K9.LOG_TAG, "Error running command '" + commandDescription + "'", e);
            }
            mBusy = false;
        }
    }

    private void put(String description, MessagingListener listener, Runnable runnable) {
        putCommand(mCommands, description, listener, runnable, true);
    }

    private void putBackground(String description, MessagingListener listener, Runnable runnable) {
        putCommand(mCommands, description, listener, runnable, false);
    }

    private void putCommand(BlockingQueue<Command> queue, String description, MessagingListener listener, Runnable runnable, boolean isForeground) {
        int retries = 10;
        Exception e = null;
        while (retries-- > 0) {
            try {
                Command command = new Command();
                command.listener = listener;
                command.runnable = runnable;
                command.description = description;
                command.isForeground = isForeground;
                queue.put(command);
                return;
            } catch (InterruptedException ie) {
                try {
                    Thread.sleep(200);
                } catch (InterruptedException ne) {
                }
                e = ie;
            }
        }
        throw new Error(e);
    }


    public void addListener(MessagingListener listener) {
        mListeners.add(listener);
        refreshListener(listener);
    }

    public void refreshListener(MessagingListener listener) {
        if (memorizingListener != null && listener != null) {
            memorizingListener.refreshOther(listener);
        }
    }

    public void removeListener(MessagingListener listener) {
        mListeners.remove(listener);
    }

    public Set<MessagingListener> getListeners() {
        return mListeners;
    }


    public Set<MessagingListener> getListeners(MessagingListener listener) {
        if (listener == null) {
            return mListeners;
        }

        Set<MessagingListener> listeners = new HashSet<MessagingListener>(mListeners);
        listeners.add(listener);
        return listeners;

    }


    /**
     * Lists folders that are available locally and remotely. This method calls
     * listFoldersCallback for local folders before it returns, and then for
     * remote folders at some later point. If there are no local folders
     * includeRemote is forced by this method. This method should be called from
     * a Thread as it may take several seconds to list the local folders.
     * TODO this needs to cache the remote folder list
     *
     * @param account
     * @param listener
     * @throws MessagingException
     */
    public void listFolders(final Account account, final boolean refreshRemote, final MessagingListener listener) {
        threadPool.execute(new Runnable() {
            @Override
            public void run() {
                listFoldersSynchronous(account, refreshRemote, listener);
            }
        });
    }

    /**
     * Lists folders that are available locally and remotely. This method calls
     * listFoldersCallback for local folders before it returns, and then for
     * remote folders at some later point. If there are no local folders
     * includeRemote is forced by this method. This method is called in the
     * foreground.
     * TODO this needs to cache the remote folder list
     *
     * @param account
     * @param listener
     * @throws MessagingException
     */
    public void listFoldersSynchronous(final Account account, final boolean refreshRemote, final MessagingListener listener) {
        for (MessagingListener l : getListeners(listener)) {
            l.listFoldersStarted(account);
        }
        List <? extends Folder > localFolders = null;
        if (!account.isAvailable(mApplication)) {
            Log.i(K9.LOG_TAG, "not listing folders of unavailable account");
        } else {
            try {
                Store localStore = account.getLocalStore();
                localFolders = localStore.getPersonalNamespaces(false);

                Folder[] folderArray = localFolders.toArray(EMPTY_FOLDER_ARRAY);

                if (refreshRemote || localFolders.isEmpty()) {
                    doRefreshRemote(account, listener);
                    return;
                }

                for (MessagingListener l : getListeners(listener)) {
                    l.listFolders(account, folderArray);
                }
            } catch (Exception e) {
                for (MessagingListener l : getListeners(listener)) {
                    l.listFoldersFailed(account, e.getMessage());
                }

                addErrorMessage(account, null, e);
                return;
            } finally {
                if (localFolders != null) {
                    for (Folder localFolder : localFolders) {
                        closeFolder(localFolder);
                    }
                }
            }
        }

        for (MessagingListener l : getListeners(listener)) {
            l.listFoldersFinished(account);
        }
    }

    private void doRefreshRemote(final Account account, MessagingListener listener) {
        put("doRefreshRemote", listener, new Runnable() {
            @Override
            public void run() {
                List <? extends LocalFolder > localFolders = null;
                try {
                    Store store = account.getRemoteStore();

                    List <? extends Folder > remoteFolders = store.getPersonalNamespaces(false);

                    LocalStore localStore = account.getLocalStore();
                    HashSet<String> remoteFolderNames = new HashSet<String>();
                    List<LocalFolder> foldersToCreate = new LinkedList<LocalFolder>();

                    localFolders = localStore.getPersonalNamespaces(false);
                    HashSet<String> localFolderNames = new HashSet<String>();
                    for (Folder localFolder : localFolders) {
                        localFolderNames.add(localFolder.getName());
                    }
                    for (Folder remoteFolder : remoteFolders) {
                        if (localFolderNames.contains(remoteFolder.getName()) == false) {
                            LocalFolder localFolder = localStore.getFolder(remoteFolder.getName());
                            foldersToCreate.add(localFolder);
                        }
                        remoteFolderNames.add(remoteFolder.getName());
                    }
                    localStore.createFolders(foldersToCreate, account.getDisplayCount());

                    localFolders = localStore.getPersonalNamespaces(false);

                    /*
                     * Clear out any folders that are no longer on the remote store,
                     * unless they are tagged as local-only or are special folders.
                     */
                    // ASH todo: also don't clear out folders with K9.LOCAL_UID_PREFIX
                    for (LocalFolder localFolder : localFolders) {
                        String localFolderName = localFolder.getName();
                        if (!account.isSpecialFolder(localFolderName) &&
                                !remoteFolderNames.contains(localFolderName) &&
                                !localFolder.isLocalOnly()) {
                            localFolder.delete(false);
                        }
                        if (remoteFolderNames.contains(localFolderName)) {
                            if (localFolder.isLocalOnly()) localFolder.setLocalOnly(false);
                        } else if (localFolder.exists()) {
                            if (!localFolder.isLocalOnly()) localFolder.setLocalOnly(true);
                        }
                    }

                    localFolders = localStore.getPersonalNamespaces(false);
                    Folder[] folderArray = localFolders.toArray(EMPTY_FOLDER_ARRAY);

                    for (MessagingListener l : getListeners()) {
                        l.listFolders(account, folderArray);
                    }
                    for (MessagingListener l : getListeners()) {
                        l.listFoldersFinished(account);
                    }
                } catch (Exception e) {
                    for (MessagingListener l : getListeners()) {
                        l.listFoldersFailed(account, "");
                    }
                    addErrorMessage(account, null, e);
                } finally {
                    if (localFolders != null) {
                        for (Folder localFolder : localFolders) {
                            closeFolder(localFolder);
                        }
                    }
                }
            }
        });
    }



    /**
     * List the messages in the local message store for the given folder asynchronously.
     *
     * @param account
     * @param folder
     * @param listener
     * @throws MessagingException
     */
    public void listLocalMessages(final Account account, final String folder, final MessagingListener listener) {
        threadPool.execute(new Runnable() {
            @Override
            public void run() {
                listLocalMessagesSynchronous(account, folder, listener);
            }
        });
    }


    /**
     * List the messages in the local message store for the given folder synchronously.
     *
     * @param account
     * @param folder
     * @param listener
     * @throws MessagingException
     */
    public void listLocalMessagesSynchronous(final Account account, final String folder, final MessagingListener listener) {

        for (MessagingListener l : getListeners(listener)) {
            l.listLocalMessagesStarted(account, folder);
        }

        Folder localFolder = null;
        MessageRetrievalListener retrievalListener =
        new MessageRetrievalListener() {
            List<Message> pendingMessages = new ArrayList<Message>();


            int totalDone = 0;


            @Override
            public void messageStarted(String message, int number, int ofTotal) {}
            @Override
            public void messageFinished(Message message, int number, int ofTotal) {

                if (!isMessageSuppressed(account, folder, message)) {
                    pendingMessages.add(message);
                    totalDone++;
                    if (pendingMessages.size() > 10) {
                        addPendingMessages();
                    }

                } else {
                    for (MessagingListener l : getListeners(listener)) {
                        l.listLocalMessagesRemoveMessage(account, folder, message);
                    }
                }
            }
            @Override
            public void messagesFinished(int number) {
                addPendingMessages();
            }
            private void addPendingMessages() {
                for (MessagingListener l : getListeners(listener)) {
                    l.listLocalMessagesAddMessages(account, folder, pendingMessages);
                }
                pendingMessages.clear();
            }
        };



        try {
            Store localStore = account.getLocalStore();
            localFolder = localStore.getFolder(folder);
            localFolder.open(OpenMode.READ_WRITE);

            localFolder.getMessages(
                retrievalListener,
                false // Skip deleted messages
            );
            if (K9.DEBUG)
                Log.v(K9.LOG_TAG, "Got ack that callbackRunner finished");

            for (MessagingListener l : getListeners(listener)) {
                l.listLocalMessagesFinished(account, folder);
            }
        } catch (Exception e) {
            for (MessagingListener l : getListeners(listener)) {
                l.listLocalMessagesFailed(account, folder, e.getMessage());
            }
            addErrorMessage(account, null, e);
        } finally {
            closeFolder(localFolder);
        }
    }

    public void searchLocalMessages(SearchSpecification searchSpecification, final Message[] messages, final MessagingListener listener) {
        searchLocalMessages(searchSpecification.getAccountUuids(), searchSpecification.getFolderNames(), messages,
                            searchSpecification.getQuery(), searchSpecification.isIntegrate(), searchSpecification.getRequiredFlags(), searchSpecification.getForbiddenFlags(), listener);
    }


    /**
     * Find all messages in any local account which match the query 'query'
     * @throws MessagingException
     */
    public void searchLocalMessages(final String[] accountUuids, final String[] folderNames, final
            Message[] messages, final String query, final boolean integrate, final Flag[]
            requiredFlags, final Flag[] forbiddenFlags, final MessagingListener listener) {
        if (K9.DEBUG) {
            Log.i(K9.LOG_TAG, "searchLocalMessages ("
                  + "accountUuids=" + Utility.combine(accountUuids, ',')
                  + ", folderNames = " + Utility.combine(folderNames, ',')
                  + ", messages.size() = " + (messages != null ? messages.length : null)
                  + ", query = " + query
                  + ", integrate = " + integrate
                  + ", requiredFlags = " + Utility.combine(requiredFlags, ',')
                  + ", forbiddenFlags = " + Utility.combine(forbiddenFlags, ',')
                  + ")");
        }

        threadPool.execute(new Runnable() {
            @Override
            public void run() {
                searchLocalMessagesSynchronous(accountUuids, folderNames, messages, query,
                integrate, requiredFlags, forbiddenFlags, listener);
            }
        });
    }
    public void searchLocalMessagesSynchronous(final String[] accountUuids, final String[]
            folderNames, final Message[] messages, final String query, final boolean integrate,
            final Flag[] requiredFlags, final Flag[] forbiddenFlags, final MessagingListener
            listener) {

        final AccountStats stats = new AccountStats();
        final Set<String> accountUuidsSet = new HashSet<String>();
        if (accountUuids != null) {
            accountUuidsSet.addAll(Arrays.asList(accountUuids));
        }
        final Preferences prefs = Preferences.getPreferences(mApplication.getApplicationContext());
        List<LocalFolder> foldersToSearch = null;
        boolean displayableOnly = false;
        boolean noSpecialFolders = true;
        for (final Account account : prefs.getAvailableAccounts()) {
            if (accountUuids != null && !accountUuidsSet.contains(account.getUuid())) {
                continue;
            }

            if (accountUuids != null && accountUuidsSet.contains(account.getUuid())) {
                displayableOnly = true;
                noSpecialFolders = true;
            } else if (!integrate && folderNames == null) {
                Account.Searchable searchableFolders = account.getSearchableFolders();
                switch (searchableFolders) {
                case NONE:
                    continue;
                case DISPLAYABLE:
                    displayableOnly = true;
                    break;

                }
            }
            List<Message> messagesToSearch = null;
            if (messages != null) {
                messagesToSearch = new LinkedList<Message>();
                for (Message message : messages) {
                    if (message.getFolder().getAccount().getUuid().equals(account.getUuid())) {
                        messagesToSearch.add(message);
                    }
                }
                if (messagesToSearch.isEmpty()) {
                    continue;
                }
            }
            if (listener != null) {
                listener.listLocalMessagesStarted(account, null);
            }

            if (integrate || displayableOnly || folderNames != null || noSpecialFolders) {
                List<LocalFolder> tmpFoldersToSearch = new LinkedList<LocalFolder>();
                try {
                    LocalStore store = account.getLocalStore();
                    List <? extends Folder > folders = store.getPersonalNamespaces(false);
                    Set<String> folderNameSet = null;
                    if (folderNames != null) {
                        folderNameSet = new HashSet<String>();
                        folderNameSet.addAll(Arrays.asList(folderNames));
                    }
                    for (Folder folder : folders) {
                        LocalFolder localFolder = (LocalFolder)folder;
                        boolean include = true;
                        folder.refresh(prefs);
                        String localFolderName = localFolder.getName();
                        if (integrate) {
                            include = localFolder.isIntegrate();
                        } else {
                            if (folderNameSet != null) {
                                if (!folderNameSet.contains(localFolderName))

                                {
                                    include = false;
                                }
                            }
                            // Never exclude the INBOX (see issue 1817)
                            else if (noSpecialFolders && !localFolderName.equalsIgnoreCase(account.getInboxFolderName()) &&
                                     !localFolderName.equals(account.getArchiveFolderName()) && account.isSpecialFolder(localFolderName)) {
                                include = false;
                            } else if (displayableOnly && modeMismatch(account.getFolderDisplayMode(), folder.getDisplayClass())) {
                                include = false;
                            }
                        }

                        if (include) {
                            tmpFoldersToSearch.add(localFolder);
                        }
                    }
                    if (tmpFoldersToSearch.size() < 1) {
                        continue;
                    }
                    foldersToSearch = tmpFoldersToSearch;
                } catch (MessagingException me) {
                    Log.e(K9.LOG_TAG, "Unable to restrict search folders in Account " + account.getDescription() + ", searching all", me);
                    addErrorMessage(account, null, me);
                }

            }

            MessageRetrievalListener retrievalListener = new MessageRetrievalListener() {
                @Override
                public void messageStarted(String message, int number, int ofTotal) {}
                @Override
                public void messageFinished(Message message, int number, int ofTotal) {
                    if (!isMessageSuppressed(message.getFolder().getAccount(), message.getFolder().getName(), message)) {
                        List<Message> messages = new ArrayList<Message>();

                        messages.add(message);
                        stats.unreadMessageCount += (!message.isSet(Flag.SEEN)) ? 1 : 0;
                        stats.flaggedMessageCount += (message.isSet(Flag.FLAGGED)) ? 1 : 0;
                        if (listener != null) {
                            listener.listLocalMessagesAddMessages(account, null, messages);
                        }
                    }

                }
                @Override
                public void messagesFinished(int number) {

                }
            };

            try {
                String[] queryFields = {"html_content", "subject", "sender_list"};
                LocalStore localStore = account.getLocalStore();
                localStore.searchForMessages(retrievalListener, queryFields
                                             , query, foldersToSearch,
                                             messagesToSearch == null ? null : messagesToSearch.toArray(EMPTY_MESSAGE_ARRAY),
                                             requiredFlags, forbiddenFlags);

            } catch (Exception e) {
                if (listener != null) {
                    listener.listLocalMessagesFailed(account, null, e.getMessage());
                }
                addErrorMessage(account, null, e);
            } finally {
                if (listener != null) {
                    listener.listLocalMessagesFinished(account, null);
                }
            }
        }
        if (listener != null) {
            listener.searchStats(stats);
        }
    }
    public void loadMoreMessages(Account account, String folder, MessagingListener listener) {
        try {
            LocalStore localStore = account.getLocalStore();
            LocalFolder localFolder = localStore.getFolder(folder);
            if (localFolder.getVisibleLimit() > 0) {
                localFolder.setVisibleLimit(localFolder.getVisibleLimit() + localFolder.getMessageCount());
            }
            synchronizeMailbox(account, folder, listener, null);
        } catch (MessagingException me) {
            addErrorMessage(account, null, me);

            throw new RuntimeException("Unable to set visible limit on folder", me);
        }
    }

    public void resetVisibleLimits(Collection<Account> accounts) {
        for (Account account : accounts) {
            account.resetVisibleLimits();
        }
    }

    /**
     * Start background synchronization of the specified folder.
     * @param account
     * @param folder
     * @param listener
     * @param providedRemoteFolder TODO
     */
    public void synchronizeMailbox(final Account account, final String folder, final MessagingListener listener, final Folder providedRemoteFolder) {
        putBackground("synchronizeMailbox", listener, new Runnable() {
            @Override
            public void run() {
                synchronizeMailboxSynchronous(account, folder, listener, providedRemoteFolder);
            }
        });
    }

    /**
     * Start foreground synchronization of the specified folder. This is generally only called
     * by synchronizeMailbox.
     * @param account
     * @param folder
     *
     * TODO Break this method up into smaller chunks.
     * @param providedRemoteFolder TODO
     */
    private void synchronizeMailboxSynchronous(final Account account, final String folder, final MessagingListener listener, Folder providedRemoteFolder) {
        Folder remoteFolder = null;
        LocalFolder tLocalFolder = null;

        if (K9.DEBUG)
            Log.i(K9.LOG_TAG, "Synchronizing folder " + account.getDescription() + ":" + folder);

        for (MessagingListener l : getListeners(listener)) {
            l.synchronizeMailboxStarted(account, folder);
        }
        /*
         * We don't ever sync the Outbox or errors folder
         */
        if (folder.equals(account.getOutboxFolderName()) || folder.equals(account.getErrorFolderName())) {
            for (MessagingListener l : getListeners(listener)) {
                l.synchronizeMailboxFinished(account, folder, 0, 0);
            }

            return;
        }

        Exception commandException = null;
        try {
            if (K9.DEBUG)
                Log.d(K9.LOG_TAG, "SYNC: About to process pending commands for account " + account.getDescription());

            try {
                processPendingCommandsSynchronous(account);
            } catch (Exception e) {
                addErrorMessage(account, null, e);

                Log.e(K9.LOG_TAG, "Failure processing command, but allow message sync attempt", e);
                commandException = e;
            }

            /*
             * Get the message list from the local store and create an index of
             * the uids within the list.
             */
            if (K9.DEBUG)
                Log.v(K9.LOG_TAG, "SYNC: About to get local folder " + folder);

            final LocalStore localStore = account.getLocalStore();
            tLocalFolder = localStore.getFolder(folder);
            final LocalFolder localFolder = tLocalFolder;
            localFolder.open(OpenMode.READ_WRITE);
            localFolder.updateLastUid();
            Message[] localMessages = localFolder.getMessages(null);
            HashMap<String, Message> localUidMap = new HashMap<String, Message>();
            for (Message message : localMessages) {
                localUidMap.put(message.getUid(), message);
            }

            if (providedRemoteFolder != null) {
                if (K9.DEBUG)
                    Log.v(K9.LOG_TAG, "SYNC: using providedRemoteFolder " + folder);
                remoteFolder = providedRemoteFolder;
            } else {
                Store remoteStore = account.getRemoteStore();

                if (K9.DEBUG)
                    Log.v(K9.LOG_TAG, "SYNC: About to get remote folder " + folder);
                remoteFolder = remoteStore.getFolder(folder);

                if (! verifyOrCreateRemoteSpecialFolder(account, folder, remoteFolder, listener)) {
                    return;
                }


                /*
                 * Synchronization process:
                 *
                Open the folder
                Upload any local messages that are marked as PENDING_UPLOAD (Drafts, Sent, Trash)
                Get the message count
                Get the list of the newest K9.DEFAULT_VISIBLE_LIMIT messages
                getMessages(messageCount - K9.DEFAULT_VISIBLE_LIMIT, messageCount)
                See if we have each message locally, if not fetch it's flags and envelope
                Get and update the unread count for the folder
                Update the remote flags of any messages we have locally with an internal date newer than the remote message.
                Get the current flags for any messages we have locally but did not just download
                Update local flags
                For any message we have locally but not remotely, delete the local message to keep cache clean.
                Download larger parts of any new messages.
                (Optional) Download small attachments in the background.
                 */

                /*
                 * Open the remote folder. This pre-loads certain metadata like message count.
                 */
                if (K9.DEBUG)
                    Log.v(K9.LOG_TAG, "SYNC: About to open remote folder " + folder);

                remoteFolder.open(OpenMode.READ_WRITE);
                if (Account.EXPUNGE_ON_POLL.equals(account.getExpungePolicy())) {
                    if (K9.DEBUG)
                        Log.d(K9.LOG_TAG, "SYNC: Expunging folder " + account.getDescription() + ":" + folder);
                    remoteFolder.expunge();
                }

            }

            /*
             * Get the remote message count.
             */
            int remoteMessageCount = remoteFolder.getMessageCount();

            int visibleLimit = localFolder.getVisibleLimit();

            if (visibleLimit < 0) {
                visibleLimit = K9.DEFAULT_VISIBLE_LIMIT;
            }

            Message[] remoteMessageArray = EMPTY_MESSAGE_ARRAY;
            final ArrayList<Message> remoteMessages = new ArrayList<Message>();
            HashMap<String, Message> remoteUidMap = new HashMap<String, Message>();

            if (K9.DEBUG)
                Log.v(K9.LOG_TAG, "SYNC: Remote message count for folder " + folder + " is " + remoteMessageCount);
            final Date earliestDate = account.getEarliestPollDate();


            if (remoteMessageCount > 0) {
                /* Message numbers start at 1.  */
                int remoteStart;
                if (visibleLimit > 0) {
                    remoteStart = Math.max(0, remoteMessageCount - visibleLimit) + 1;
                } else {
                    remoteStart = 1;
                }
                int remoteEnd = remoteMessageCount;

                if (K9.DEBUG)
                    Log.v(K9.LOG_TAG, "SYNC: About to get messages " + remoteStart + " through " + remoteEnd + " for folder " + folder);

                final AtomicInteger headerProgress = new AtomicInteger(0);
                for (MessagingListener l : getListeners(listener)) {
                    l.synchronizeMailboxHeadersStarted(account, folder);
                }


                remoteMessageArray = remoteFolder.getMessages(remoteStart, remoteEnd, earliestDate, null);

                int messageCount = remoteMessageArray.length;

                for (Message thisMess : remoteMessageArray) {
                    headerProgress.incrementAndGet();
                    for (MessagingListener l : getListeners(listener)) {
                        l.synchronizeMailboxHeadersProgress(account, folder, headerProgress.get(), messageCount);
                    }
                    Message localMessage = localUidMap.get(thisMess.getUid());
                    if (localMessage == null || !localMessage.olderThan(earliestDate)) {
                        remoteMessages.add(thisMess);
                        remoteUidMap.put(thisMess.getUid(), thisMess);
                    }
                }
                if (K9.DEBUG)
                    Log.v(K9.LOG_TAG, "SYNC: Got " + remoteUidMap.size() + " messages for folder " + folder);

                remoteMessageArray = null;
                for (MessagingListener l : getListeners(listener)) {
                    l.synchronizeMailboxHeadersFinished(account, folder, headerProgress.get(), remoteUidMap.size());
                }

            } else if (remoteMessageCount < 0) {
                throw new Exception("Message count " + remoteMessageCount + " for folder " + folder);
            }

            /*
             * Remove any messages that are in the local store but no longer on the remote store or are too old
             */
            if (account.syncRemoteDeletions()) {
                ArrayList<Message> destroyMessages = new ArrayList<Message>();
                for (Message localMessage : localMessages) {
                    if (remoteUidMap.get(localMessage.getUid()) == null) {
                        destroyMessages.add(localMessage);
                    }
                }


                localFolder.destroyMessages(destroyMessages.toArray(EMPTY_MESSAGE_ARRAY));

                for (Message destroyMessage : destroyMessages) {
                    for (MessagingListener l : getListeners(listener)) {
                        l.synchronizeMailboxRemovedMessage(account, folder, destroyMessage);
                    }
                }
            }
            localMessages = null;

            /*
             * Now we download the actual content of messages.
             */
            int newMessages = downloadMessages(account, remoteFolder, localFolder, remoteMessages, false);

            int unreadMessageCount = setLocalUnreadCountToRemote(localFolder, remoteFolder,  newMessages);
            setLocalFlaggedCountToRemote(localFolder, remoteFolder);


            for (MessagingListener l : getListeners()) {
                l.folderStatusChanged(account, folder, unreadMessageCount);
            }

            /* Notify listeners that we're finally done. */

            localFolder.setLastChecked(System.currentTimeMillis());
            localFolder.setStatus(null);

            if (K9.DEBUG)
                Log.d(K9.LOG_TAG, "Done synchronizing folder " + account.getDescription() + ":" + folder +
                      " @ " + new Date() + " with " + newMessages + " new messages");

            for (MessagingListener l : getListeners(listener)) {
                l.synchronizeMailboxFinished(account, folder, remoteMessageCount, newMessages);
            }


            if (commandException != null) {
                String rootMessage = getRootCauseMessage(commandException);
                Log.e(K9.LOG_TAG, "Root cause failure in " + account.getDescription() + ":" +
                      tLocalFolder.getName() + " was '" + rootMessage + "'");
                localFolder.setStatus(rootMessage);
                for (MessagingListener l : getListeners(listener)) {
                    l.synchronizeMailboxFailed(account, folder, rootMessage);
                }
            }

            if (K9.DEBUG)
                Log.i(K9.LOG_TAG, "Done synchronizing folder " + account.getDescription() + ":" + folder);

        } catch (Exception e) {
            Log.e(K9.LOG_TAG, "synchronizeMailbox", e);
            // If we don't set the last checked, it can try too often during
            // failure conditions
            String rootMessage = getRootCauseMessage(e);
            if (tLocalFolder != null) {
                try {
                    tLocalFolder.setStatus(rootMessage);
                    tLocalFolder.setLastChecked(System.currentTimeMillis());
                } catch (MessagingException me) {
                    Log.e(K9.LOG_TAG, "Could not set last checked on folder " + account.getDescription() + ":" +
                          tLocalFolder.getName(), e);
                }
            }

            for (MessagingListener l : getListeners(listener)) {
                l.synchronizeMailboxFailed(account, folder, rootMessage);
            }
            addErrorMessage(account, null, e);
            Log.e(K9.LOG_TAG, "Failed synchronizing folder " + account.getDescription() + ":" + folder + " @ " + new Date());

        } finally {
            if (providedRemoteFolder == null) {
                closeFolder(remoteFolder);
            }

            closeFolder(tLocalFolder);
        }

    }


    private void closeFolder(Folder f) {
        if (f != null) {
            f.close();
        }
    }


    /*
     * If the folder is a "special" folder we need to see if it exists
     * on the remote server. It if does not exist we'll try to create it. If we
     * can't create we'll abort. This will happen on every single Pop3 folder as
     * designed and on Imap folders during error conditions. This allows us
     * to treat Pop3 and Imap the same in this code.
     */
    private boolean verifyOrCreateRemoteSpecialFolder(final Account account, final String folder, final Folder remoteFolder, final MessagingListener listener) throws MessagingException {
        if (folder.equals(account.getTrashFolderName()) ||
                folder.equals(account.getSentFolderName()) ||
                folder.equals(account.getDraftsFolderName())) {
            if (!remoteFolder.exists()) {
                if (!remoteFolder.create()) {
                    for (MessagingListener l : getListeners(listener)) {
                        l.synchronizeMailboxFinished(account, folder, 0, 0);
                    }
                    if (K9.DEBUG)
                        Log.i(K9.LOG_TAG, "Done synchronizing folder " + folder);

                    return false;
                }
            }
        }
        return true;
    }
    private int setLocalUnreadCountToRemote(LocalFolder localFolder, Folder remoteFolder, int newMessageCount) throws MessagingException {
        int remoteUnreadMessageCount = remoteFolder.getUnreadMessageCount();
        if (remoteUnreadMessageCount != -1) {
            localFolder.setUnreadMessageCount(remoteUnreadMessageCount);
        } else {
            int unreadCount = 0;
            Message[] messages = localFolder.getMessages(null, false);
            for (Message message : messages) {
                if (!message.isSet(Flag.SEEN) && !message.isSet(Flag.DELETED)) {
                    unreadCount++;
                }
            }
            localFolder.setUnreadMessageCount(unreadCount);
        }
        return localFolder.getUnreadMessageCount();
    }

    private void setLocalFlaggedCountToRemote(LocalFolder localFolder, Folder remoteFolder) throws MessagingException {
        int remoteFlaggedMessageCount = remoteFolder.getFlaggedMessageCount();
        if (remoteFlaggedMessageCount != -1) {
            localFolder.setFlaggedMessageCount(remoteFlaggedMessageCount);
        } else {
            int flaggedCount = 0;
            Message[] messages = localFolder.getMessages(null, false);
            for (Message message : messages) {
                if (message.isSet(Flag.FLAGGED) && !message.isSet(Flag.DELETED)) {
                    flaggedCount++;
                }
            }
            localFolder.setFlaggedMessageCount(flaggedCount);
        }
    }

    /**
     * Fetches the messages described by inputMessages from the remote store and writes them to
     * local storage.
     *
     * @param account
     *            The account the remote store belongs to.
     * @param remoteFolder
     *            The remote folder to download messages from.
     * @param localFolder
     *            The {@link LocalFolder} instance corresponding to the remote folder.
     * @param inputMessages
     *            A list of messages objects that store the UIDs of which messages to download.
     * @param flagSyncOnly
     *            Only flags will be fetched from the remote store if this is {@code true}.
     *
     * @return The number of downloaded messages that are not flagged as {@link Flag#SEEN}.
     *
     * @throws MessagingException
     */
    private int downloadMessages(final Account account, final Folder remoteFolder,
                                 final LocalFolder localFolder, List<Message> inputMessages,
                                 boolean flagSyncOnly) throws MessagingException {

        final Date earliestDate = account.getEarliestPollDate();
        Date downloadStarted = new Date(); // now

        if (earliestDate != null) {
            if (K9.DEBUG) {
                Log.d(K9.LOG_TAG, "Only syncing messages after " + earliestDate);
            }
        }
        final String folder = remoteFolder.getName();

        int unreadBeforeStart = 0;
        try {
            AccountStats stats = account.getStats(mApplication);
            unreadBeforeStart = stats.unreadMessageCount;

        } catch (MessagingException e) {
            Log.e(K9.LOG_TAG, "Unable to getUnreadMessageCount for account: " + account, e);
        }

        ArrayList<Message> syncFlagMessages = new ArrayList<Message>();
        List<Message> unsyncedMessages = new ArrayList<Message>();
        final AtomicInteger newMessages = new AtomicInteger(0);

        List<Message> messages = new ArrayList<Message>(inputMessages);

        for (Message message : messages) {
            evaluateMessageForDownload(message, folder, localFolder, remoteFolder, account, unsyncedMessages, syncFlagMessages , flagSyncOnly);
        }

        final AtomicInteger progress = new AtomicInteger(0);
        final int todo = unsyncedMessages.size() + syncFlagMessages.size();
        for (MessagingListener l : getListeners()) {
            l.synchronizeMailboxProgress(account, folder, progress.get(), todo);
        }

        if (K9.DEBUG)
            Log.d(K9.LOG_TAG, "SYNC: Have " + unsyncedMessages.size() + " unsynced messages");

        messages.clear();
        final ArrayList<Message> largeMessages = new ArrayList<Message>();
        final ArrayList<Message> smallMessages = new ArrayList<Message>();
        if (!unsyncedMessages.isEmpty()) {

            /*
             * Reverse the order of the messages. Depending on the server this may get us
             * fetch results for newest to oldest. If not, no harm done.
             */
            Collections.reverse(unsyncedMessages);
            int visibleLimit = localFolder.getVisibleLimit();
            int listSize = unsyncedMessages.size();

            if ((visibleLimit > 0) && (listSize > visibleLimit)) {
                unsyncedMessages = unsyncedMessages.subList(listSize - visibleLimit, listSize);
            }

            FetchProfile fp = new FetchProfile();
            if (remoteFolder.supportsFetchingFlags()) {
                fp.add(FetchProfile.Item.FLAGS);
            }
            fp.add(FetchProfile.Item.ENVELOPE);

            if (K9.DEBUG)
                Log.d(K9.LOG_TAG, "SYNC: About to fetch " + unsyncedMessages.size() + " unsynced messages for folder " + folder);


            fetchUnsyncedMessages(account, remoteFolder, localFolder, unsyncedMessages, smallMessages, largeMessages, progress, todo, fp);

            // If a message didn't exist, messageFinished won't be called, but we shouldn't try again
            // If we got here, nothing failed
            for (Message message : unsyncedMessages) {
                String newPushState = remoteFolder.getNewPushState(localFolder.getPushState(), message);
                if (newPushState != null) {
                    localFolder.setPushState(newPushState);
                }
            }
            if (K9.DEBUG) {
                Log.d(K9.LOG_TAG, "SYNC: Synced unsynced messages for folder " + folder);
            }


        }

        if (K9.DEBUG)
            Log.d(K9.LOG_TAG, "SYNC: Have "
                  + largeMessages.size() + " large messages and "
                  + smallMessages.size() + " small messages out of "
                  + unsyncedMessages.size() + " unsynced messages");

        unsyncedMessages.clear();

        /*
         * Grab the content of the small messages first. This is going to
         * be very fast and at very worst will be a single up of a few bytes and a single
         * download of 625k.
         */
        FetchProfile fp = new FetchProfile();
        fp.add(FetchProfile.Item.BODY);
        //        fp.add(FetchProfile.Item.FLAGS);
        //        fp.add(FetchProfile.Item.ENVELOPE);

        downloadSmallMessages(account, remoteFolder, localFolder, smallMessages, progress, unreadBeforeStart, newMessages, todo, fp);
        smallMessages.clear();

        /*
         * Now do the large messages that require more round trips.
         */
        fp.clear();
        fp.add(FetchProfile.Item.STRUCTURE);
        downloadLargeMessages(account, remoteFolder, localFolder, largeMessages, progress, unreadBeforeStart,  newMessages, todo, fp);
        largeMessages.clear();

        /*
         * Refresh the flags for any messages in the local store that we didn't just
         * download.
         */

        refreshLocalMessageFlags(account, remoteFolder, localFolder, syncFlagMessages, progress, todo);

        if (K9.DEBUG)
            Log.d(K9.LOG_TAG, "SYNC: Synced remote messages for folder " + folder + ", " + newMessages.get() + " new messages");

        localFolder.purgeToVisibleLimit(new MessageRemovalListener() {
            @Override
            public void messageRemoved(Message message) {
                for (MessagingListener l : getListeners()) {
                    l.synchronizeMailboxRemovedMessage(account, folder, message);
                }
            }

        });

        // If the oldest message seen on this sync is newer than
        // the oldest message seen on the previous sync, then
        // we want to move our high-water mark forward
        // this is all here just for pop which only syncs inbox
        // this would be a little wrong for IMAP (we'd want a folder-level pref, not an account level pref.)
        // fortunately, we just don't care.
        Long oldestMessageTime = localFolder.getOldestMessageDate();

        if (oldestMessageTime != null) {
            Date oldestExtantMessage = new Date(oldestMessageTime);
            if (oldestExtantMessage.before(downloadStarted) &&
                    oldestExtantMessage.after(new Date(account.getLatestOldMessageSeenTime()))) {
                account.setLatestOldMessageSeenTime(oldestExtantMessage.getTime());
                account.save(Preferences.getPreferences(mApplication.getApplicationContext()));
            }

        }
        return newMessages.get();
    }
    private void evaluateMessageForDownload(final Message message, final String folder,
                                            final LocalFolder localFolder,
                                            final Folder remoteFolder,
                                            final Account account,
                                            final List<Message> unsyncedMessages,
                                            final ArrayList<Message> syncFlagMessages,
                                            boolean flagSyncOnly) throws MessagingException {
        if (message.isSet(Flag.DELETED)) {
            syncFlagMessages.add(message);
            return;
        } else if (isMessageSuppressed(account, folder, message)) {
            return;
        }

        Message localMessage = localFolder.getMessage(message.getUid());

        if (localMessage == null) {
            if (!flagSyncOnly) {
                if (!message.isSet(Flag.X_DOWNLOADED_FULL) && !message.isSet(Flag.X_DOWNLOADED_PARTIAL)) {
                    if (K9.DEBUG)
                        Log.v(K9.LOG_TAG, "Message with uid " + message.getUid() + " has not yet been downloaded");

                    unsyncedMessages.add(message);
                } else {
                    if (K9.DEBUG)
                        Log.v(K9.LOG_TAG, "Message with uid " + message.getUid() + " is partially or fully downloaded");

                    // Store the updated message locally
                    localFolder.appendMessages(new Message[] { message });

                    localMessage = localFolder.getMessage(message.getUid());

                    localMessage.setFlag(Flag.X_DOWNLOADED_FULL, message.isSet(Flag.X_DOWNLOADED_FULL));
                    localMessage.setFlag(Flag.X_DOWNLOADED_PARTIAL, message.isSet(Flag.X_DOWNLOADED_PARTIAL));

                    for (MessagingListener l : getListeners()) {
                        l.synchronizeMailboxAddOrUpdateMessage(account, folder, localMessage);
                        if (!localMessage.isSet(Flag.SEEN)) {
                            l.synchronizeMailboxNewMessage(account, folder, localMessage);
                        }
                    }
                }
            }
        } else if (!localMessage.isSet(Flag.DELETED)) {
            if (K9.DEBUG)
                Log.v(K9.LOG_TAG, "Message with uid " + message.getUid() + " is present in the local store");

            if (!localMessage.isSet(Flag.X_DOWNLOADED_FULL) && !localMessage.isSet(Flag.X_DOWNLOADED_PARTIAL)) {
                if (K9.DEBUG)
                    Log.v(K9.LOG_TAG, "Message with uid " + message.getUid()
                          + " is not downloaded, even partially; trying again");

                unsyncedMessages.add(message);
            } else {
                String newPushState = remoteFolder.getNewPushState(localFolder.getPushState(), message);
                if (newPushState != null) {
                    localFolder.setPushState(newPushState);
                }
                syncFlagMessages.add(message);
            }
        }
    }

    private void fetchUnsyncedMessages(final Account account, final Folder remoteFolder,
                                       final LocalFolder localFolder,
                                       List<Message> unsyncedMessages,
                                       final ArrayList<Message> smallMessages,
                                       final ArrayList<Message> largeMessages,
                                       final AtomicInteger progress,
                                       final int todo,
                                       FetchProfile fp) throws MessagingException {
        final String folder = remoteFolder.getName();

        final Date earliestDate = account.getEarliestPollDate();

        /*
         * Messages to be batch written
         */
        final List<Message> chunk = new ArrayList<Message>(UNSYNC_CHUNK_SIZE);

        remoteFolder.fetch(unsyncedMessages.toArray(EMPTY_MESSAGE_ARRAY), fp,
        new MessageRetrievalListener() {
            @Override
            public void messageFinished(Message message, int number, int ofTotal) {
                try {
                    String newPushState = remoteFolder.getNewPushState(localFolder.getPushState(), message);
                    if (newPushState != null) {
                        localFolder.setPushState(newPushState);
                    }
                    if (message.isSet(Flag.DELETED) || message.olderThan(earliestDate)) {

                        if (K9.DEBUG) {
                            if (message.isSet(Flag.DELETED)) {
                                Log.v(K9.LOG_TAG, "Newly downloaded message " + account + ":" + folder + ":" + message.getUid()
                                      + " was marked deleted on server, skipping");
                            } else {
                                Log.d(K9.LOG_TAG, "Newly downloaded message " + message.getUid() + " is older than "
                                      + earliestDate + ", skipping");
                            }
                        }
                        progress.incrementAndGet();
                        for (MessagingListener l : getListeners()) {
                            l.synchronizeMailboxProgress(account, folder, progress.get(), todo);
                        }
                        return;
                    }

                    if (account.getMaximumAutoDownloadMessageSize() > 0 &&
                    message.getSize() > account.getMaximumAutoDownloadMessageSize()) {
                        largeMessages.add(message);
                    } else {
                        smallMessages.add(message);
                    }

                    // And include it in the view
                    if (message.getSubject() != null && message.getFrom() != null) {
                        /*
                         * We check to make sure that we got something worth
                         * showing (subject and from) because some protocols
                         * (POP) may not be able to give us headers for
                         * ENVELOPE, only size.
                         */
                        if (!isMessageSuppressed(account, folder, message)) {
                            // keep message for delayed storing
                            chunk.add(message);

                            if (chunk.size() >= UNSYNC_CHUNK_SIZE) {
                                writeUnsyncedMessages(chunk, localFolder, account, folder);
                                chunk.clear();
                            }
                        }
                    }
                } catch (Exception e) {
                    Log.e(K9.LOG_TAG, "Error while storing downloaded message.", e);
                    addErrorMessage(account, null, e);
                }
            }

            @Override
            public void messageStarted(String uid, int number, int ofTotal) {}

            @Override
            public void messagesFinished(int total) {
                // FIXME this method is almost never invoked by various Stores! Don't rely on it unless fixed!!
            }

        });
        if (!chunk.isEmpty()) {
            writeUnsyncedMessages(chunk, localFolder, account, folder);
            chunk.clear();
        }
    }

    /**
     * Actual storing of messages
     *
     * <br>
     * FIXME: <strong>This method should really be moved in the above MessageRetrievalListener once {@link MessageRetrievalListener#messagesFinished(int)} is properly invoked by various stores</strong>
     *
     * @param messages Never <code>null</code>.
     * @param localFolder
     * @param account
     * @param folder
     */
    private void writeUnsyncedMessages(final List<Message> messages, final LocalFolder localFolder, final Account account, final String folder) {
        if (K9.DEBUG) {
            Log.v(K9.LOG_TAG, "Batch writing " + Integer.toString(messages.size()) + " messages");
        }
        try {
            // Store the new message locally
            localFolder.appendMessages(messages.toArray(new Message[messages.size()]));

            for (final Message message : messages) {
                final Message localMessage = localFolder.getMessage(message.getUid());
                syncFlags(localMessage, message);
                if (K9.DEBUG)
                    Log.v(K9.LOG_TAG, "About to notify listeners that we got a new unsynced message "
                          + account + ":" + folder + ":" + message.getUid());
                for (final MessagingListener l : getListeners()) {
                    l.synchronizeMailboxAddOrUpdateMessage(account, folder, localMessage);
                }
            }
        } catch (final Exception e) {
            Log.e(K9.LOG_TAG, "Error while storing downloaded message.", e);
            addErrorMessage(account, null, e);
        }
    }


    private boolean shouldImportMessage(final Account account, final String folder, final Message message, final AtomicInteger progress, final Date earliestDate) {

        if (isMessageSuppressed(account, folder, message)) {
            if (K9.DEBUG) {
                Log.d(K9.LOG_TAG, "Message " + message.getUid() + " was suppressed " +
                      "but just downloaded. " +
                      "The race condition means we wasted some bandwidth. Oh well.");
            }
            return false;

        }
        if (account.isSearchByDateCapable() && message.olderThan(earliestDate)) {
            if (K9.DEBUG) {
                Log.d(K9.LOG_TAG, "Message " + message.getUid() + " is older than "
                      + earliestDate + ", hence not saving");
            }
            return false;
        }
        return true;
    }

    private void downloadSmallMessages(final Account account, final Folder remoteFolder,
                                       final LocalFolder localFolder,
                                       ArrayList<Message> smallMessages,
                                       final AtomicInteger progress,
                                       final int unreadBeforeStart,
                                       final AtomicInteger newMessages,
                                       final int todo,
                                       FetchProfile fp) throws MessagingException {
        final String folder = remoteFolder.getName();

        final Date earliestDate = account.getEarliestPollDate();

        if (K9.DEBUG)
            Log.d(K9.LOG_TAG, "SYNC: Fetching small messages for folder " + folder);

        remoteFolder.fetch(smallMessages.toArray(new Message[smallMessages.size()]),
        fp, new MessageRetrievalListener() {
            @Override
            public void messageFinished(final Message message, int number, int ofTotal) {
                try {

                    if (!shouldImportMessage(account, folder, message, progress, earliestDate)) {
                        progress.incrementAndGet();

                        return;
                    }

                    // Store the updated message locally
                    final Message localMessage = localFolder.storeSmallMessage(message, new Runnable() {
                        @Override
                        public void run() {
                            progress.incrementAndGet();
                        }
                    });

                    // Increment the number of "new messages" if the newly downloaded message is
                    // not marked as read.
                    if (!localMessage.isSet(Flag.SEEN)) {
                        newMessages.incrementAndGet();
                    }

                    if (K9.DEBUG)
                        Log.v(K9.LOG_TAG, "About to notify listeners that we got a new small message "
                              + account + ":" + folder + ":" + message.getUid());

                    // Update the listener with what we've found
                    for (MessagingListener l : getListeners()) {
                        l.synchronizeMailboxAddOrUpdateMessage(account, folder, localMessage);
                        l.synchronizeMailboxProgress(account, folder, progress.get(), todo);
                        if (!localMessage.isSet(Flag.SEEN)) {
                            l.synchronizeMailboxNewMessage(account, folder, localMessage);
                        }
                    }
                    // Send a notification of this message

                    if (shouldNotifyForMessage(account, localFolder, message)) {
                        notifyAccount(mApplication, account, message, unreadBeforeStart, newMessages);
                    }

                } catch (MessagingException me) {
                    addErrorMessage(account, null, me);
                    Log.e(K9.LOG_TAG, "SYNC: fetch small messages", me);
                }
            }

            @Override
            public void messageStarted(String uid, int number, int ofTotal) {}

            @Override
            public void messagesFinished(int total) {}
        });

        if (K9.DEBUG)
            Log.d(K9.LOG_TAG, "SYNC: Done fetching small messages for folder " + folder);
    }



    private void downloadLargeMessages(final Account account, final Folder remoteFolder,
                                       final LocalFolder localFolder,
                                       ArrayList<Message> largeMessages,
                                       final AtomicInteger progress,
                                       final int unreadBeforeStart,
                                       final AtomicInteger newMessages,
                                       final int todo,
                                       FetchProfile fp) throws MessagingException {
        final String folder = remoteFolder.getName();

        final Date earliestDate = account.getEarliestPollDate();

        if (K9.DEBUG)
            Log.d(K9.LOG_TAG, "SYNC: Fetching large messages for folder " + folder);

        remoteFolder.fetch(largeMessages.toArray(new Message[largeMessages.size()]), fp, null);
        for (Message message : largeMessages) {

            if (!shouldImportMessage(account, folder, message, progress, earliestDate)) {
                progress.incrementAndGet();
                continue;
            }

            if (message.getBody() == null) {
                /*
                 * The provider was unable to get the structure of the message, so
                 * we'll download a reasonable portion of the messge and mark it as
                 * incomplete so the entire thing can be downloaded later if the user
                 * wishes to download it.
                 */
                fp.clear();
                fp.add(FetchProfile.Item.BODY_SANE);
                /*
                 *  TODO a good optimization here would be to make sure that all Stores set
                 *  the proper size after this fetch and compare the before and after size. If
                 *  they equal we can mark this SYNCHRONIZED instead of PARTIALLY_SYNCHRONIZED
                 */

                remoteFolder.fetch(new Message[] { message }, fp, null);

                // Store the updated message locally
                localFolder.appendMessages(new Message[] { message });

                Message localMessage = localFolder.getMessage(message.getUid());


                // Certain (POP3) servers give you the whole message even when you ask for only the first x Kb
                if (!message.isSet(Flag.X_DOWNLOADED_FULL)) {
                    /*
                     * Mark the message as fully downloaded if the message size is smaller than
                     * the account's autodownload size limit, otherwise mark as only a partial
                     * download.  This will prevent the system from downloading the same message
                     * twice.
                     *
                     * If there is no limit on autodownload size, that's the same as the message
                     * being smaller than the max size
                     */
                    if (account.getMaximumAutoDownloadMessageSize() == 0 || message.getSize() < account.getMaximumAutoDownloadMessageSize()) {
                        localMessage.setFlag(Flag.X_DOWNLOADED_FULL, true);
                    } else {
                        // Set a flag indicating that the message has been partially downloaded and
                        // is ready for view.
                        localMessage.setFlag(Flag.X_DOWNLOADED_PARTIAL, true);
                    }
                }
            } else {
                /*
                 * We have a structure to deal with, from which
                 * we can pull down the parts we want to actually store.
                 * Build a list of parts we are interested in. Text parts will be downloaded
                 * right now, attachments will be left for later.
                 */

                ArrayList<Part> viewables = new ArrayList<Part>();
                ArrayList<Part> attachments = new ArrayList<Part>();
                MimeUtility.collectParts(message, viewables, attachments);

                /*
                 * Now download the parts we're interested in storing.
                 */
                for (Part part : viewables) {
                    remoteFolder.fetchPart(message, part, null);
                }
                // Store the updated message locally
                localFolder.appendMessages(new Message[] { message });

                Message localMessage = localFolder.getMessage(message.getUid());

                // Set a flag indicating this message has been fully downloaded and can be
                // viewed.
                localMessage.setFlag(Flag.X_DOWNLOADED_PARTIAL, true);
            }
            if (K9.DEBUG)
                Log.v(K9.LOG_TAG, "About to notify listeners that we got a new large message "
                      + account + ":" + folder + ":" + message.getUid());

            // Update the listener with what we've found
            progress.incrementAndGet();
            Message localMessage = localFolder.getMessage(message.getUid());

            // Increment the number of "new messages" if the newly downloaded message is
            // not marked as read.
            if (!localMessage.isSet(Flag.SEEN)) {
                newMessages.incrementAndGet();
            }

            for (MessagingListener l : getListeners()) {
                l.synchronizeMailboxAddOrUpdateMessage(account, folder, localMessage);
                l.synchronizeMailboxProgress(account, folder, progress.get(), todo);
                if (!localMessage.isSet(Flag.SEEN)) {
                    l.synchronizeMailboxNewMessage(account, folder, localMessage);
                }
            }

            // Send a notification of this message
            if (shouldNotifyForMessage(account, localFolder, message)) {
                notifyAccount(mApplication, account, message, unreadBeforeStart, newMessages);
            }

        }//for large messages
        if (K9.DEBUG)
            Log.d(K9.LOG_TAG, "SYNC: Done fetching large messages for folder " + folder);

    }

    private void refreshLocalMessageFlags(final Account account, final Folder remoteFolder,
                                          final LocalFolder localFolder,
                                          ArrayList<Message> syncFlagMessages,
                                          final AtomicInteger progress,
                                          final int todo
                                         ) throws MessagingException {

        final String folder = remoteFolder.getName();
        if (remoteFolder.supportsFetchingFlags()) {
            if (K9.DEBUG)
                Log.d(K9.LOG_TAG, "SYNC: About to sync flags for "
                      + syncFlagMessages.size() + " remote messages for folder " + folder);

            FetchProfile fp = new FetchProfile();
            fp.add(FetchProfile.Item.FLAGS);

            List<Message> undeletedMessages = new LinkedList<Message>();
            for (Message message : syncFlagMessages) {
                if (!message.isSet(Flag.DELETED)) {
                    undeletedMessages.add(message);
                }
            }

            remoteFolder.fetch(undeletedMessages.toArray(EMPTY_MESSAGE_ARRAY), fp, null);
            for (Message remoteMessage : syncFlagMessages) {
                Message localMessage = localFolder.getMessage(remoteMessage.getUid());
                boolean messageChanged = syncFlags(localMessage, remoteMessage);
                if (messageChanged) {
                    if (localMessage.isSet(Flag.DELETED) || isMessageSuppressed(account, folder, localMessage)) {
                        for (MessagingListener l : getListeners()) {
                            l.synchronizeMailboxRemovedMessage(account, folder, localMessage);
                        }
                    } else {
                        for (MessagingListener l : getListeners()) {
                            l.synchronizeMailboxAddOrUpdateMessage(account, folder, localMessage);
                        }
                    }

                }
                progress.incrementAndGet();
                for (MessagingListener l : getListeners()) {
                    l.synchronizeMailboxProgress(account, folder, progress.get(), todo);
                }
            }
        }
    }

    private boolean syncFlags(Message localMessage, Message remoteMessage) throws MessagingException {
        boolean messageChanged = false;
        if (localMessage == null || localMessage.isSet(Flag.DELETED)) {
            return false;
        }
        if (remoteMessage.isSet(Flag.DELETED)) {
            if (localMessage.getFolder().getAccount().syncRemoteDeletions()) {
                localMessage.setFlag(Flag.DELETED, true);
                messageChanged = true;
            }
        } else {
            for (Flag flag : new Flag[] { Flag.SEEN, Flag.FLAGGED, Flag.ANSWERED }) {
                if (remoteMessage.isSet(flag) != localMessage.isSet(flag)) {
                    localMessage.setFlag(flag, remoteMessage.isSet(flag));
                    messageChanged = true;
                }
            }
        }
        return messageChanged;
    }
    private String getRootCauseMessage(Throwable t) {
        Throwable rootCause = t;
        Throwable nextCause = rootCause;
        do {
            nextCause = rootCause.getCause();
            if (nextCause != null) {
                rootCause = nextCause;
            }
        } while (nextCause != null);
        if (rootCause instanceof MessagingException) {
            return rootCause.getMessage();
        } else {
            return rootCause.toString();
        }
    }

    private void queuePendingCommand(Account account, PendingCommand command) {
        try {
            LocalStore localStore = account.getLocalStore();
            localStore.addPendingCommand(command);
        } catch (Exception e) {
            addErrorMessage(account, null, e);

            throw new RuntimeException("Unable to enqueue pending command", e);
        }
    }

    private void processPendingCommands(final Account account) {
        putBackground("processPendingCommands", null, new Runnable() {
            @Override
            public void run() {
                try {
                    processPendingCommandsSynchronous(account);
                } catch (UnavailableStorageException e) {
                    Log.i(K9.LOG_TAG, "Failed to process pending command because storage is not available - trying again later.");
                    throw new UnavailableAccountException(e);
                } catch (MessagingException me) {
                    Log.e(K9.LOG_TAG, "processPendingCommands", me);

                    addErrorMessage(account, null, me);

                    /*
                     * Ignore any exceptions from the commands. Commands will be processed
                     * on the next round.
                     */
                }
            }
        });
    }

    private void processPendingCommandsSynchronous(Account account) throws MessagingException {
        LocalStore localStore = account.getLocalStore();
        ArrayList<PendingCommand> commands = localStore.getPendingCommands();

        int progress = 0;
        int todo = commands.size();
        if (todo == 0) {
            return;
        }

        for (MessagingListener l : getListeners()) {
            l.pendingCommandsProcessing(account);
            l.synchronizeMailboxProgress(account, null, progress, todo);
        }

        PendingCommand processingCommand = null;
        try {
            for (PendingCommand command : commands) {
                processingCommand = command;
                if (K9.DEBUG)
                    Log.d(K9.LOG_TAG, "Processing pending command '" + command + "'");

                String[] components = command.command.split("\\.");
                String commandTitle = components[components.length - 1];
                for (MessagingListener l : getListeners()) {
                    l.pendingCommandStarted(account, commandTitle);
                }
                /*
                 * We specifically do not catch any exceptions here. If a command fails it is
                 * most likely due to a server or IO error and it must be retried before any
                 * other command processes. This maintains the order of the commands.
                 */
                try {
                    if (PENDING_COMMAND_APPEND.equals(command.command)) {
                        processPendingAppend(command, account);
                    } else if (PENDING_COMMAND_SET_FLAG_BULK.equals(command.command)) {
                        processPendingSetFlag(command, account);
                    } else if (PENDING_COMMAND_SET_FLAG.equals(command.command)) {
                        processPendingSetFlagOld(command, account);
                    } else if (PENDING_COMMAND_MARK_ALL_AS_READ.equals(command.command)) {
                        processPendingMarkAllAsRead(command, account);
                    } else if (PENDING_COMMAND_MOVE_OR_COPY_BULK.equals(command.command)) {
                        processPendingMoveOrCopy(command, account);
                    } else if (PENDING_COMMAND_MOVE_OR_COPY.equals(command.command)) {
                        processPendingMoveOrCopyOld(command, account);
                    } else if (PENDING_COMMAND_EMPTY_TRASH.equals(command.command)) {
                        processPendingEmptyTrash(command, account);
                    } else if (PENDING_COMMAND_EXPUNGE.equals(command.command)) {
                        processPendingExpunge(command, account);
                    }
                    localStore.removePendingCommand(command);
                    if (K9.DEBUG)
                        Log.d(K9.LOG_TAG, "Done processing pending command '" + command + "'");
                } catch (MessagingException me) {
                    if (me.isPermanentFailure()) {
                        addErrorMessage(account, null, me);
                        Log.e(K9.LOG_TAG, "Failure of command '" + command + "' was permanent, removing command from queue");
                        localStore.removePendingCommand(processingCommand);
                    } else {
                        throw me;
                    }
                } finally {
                    progress++;
                    for (MessagingListener l : getListeners()) {
                        l.synchronizeMailboxProgress(account, null, progress, todo);
                        l.pendingCommandCompleted(account, commandTitle);
                    }
                }
            }
        } catch (MessagingException me) {
            addErrorMessage(account, null, me);
            Log.e(K9.LOG_TAG, "Could not process command '" + processingCommand + "'", me);
            throw me;
        } finally {
            for (MessagingListener l : getListeners()) {
                l.pendingCommandsFinished(account);
            }
        }
    }

    /**
     * Process a pending append message command. This command uploads a local message to the server,
     * first checking to be sure that the server message is not newer than the local message. Once
     * the local message is successfully processed its UID is updated to reflect the remote UID.
     *
     * @param command arguments = (String folder, String uid)
     * @param account
     * @throws MessagingException
     */
    private void processPendingAppend(PendingCommand command, Account account)
    throws MessagingException {
        Folder remoteFolder = null;
        LocalFolder localFolder = null;
        try {

            String folder = command.arguments[0];
            String uid = command.arguments[1];

            if (account.getErrorFolderName().equals(folder)) {
                return;
            }

            LocalStore localStore = account.getLocalStore();
            localFolder = localStore.getFolder(folder);
            LocalMessage localMessage = (LocalMessage) localFolder.getMessage(uid);

            if (localMessage == null) {
                return;
            }

            Store remoteStore = account.getRemoteStore();
            remoteFolder = remoteStore.getFolder(folder);
            if (!remoteFolder.exists()) {
                if (!remoteFolder.create()) {
                    return;
                }
            }
            remoteFolder.open(OpenMode.READ_WRITE);
            if (remoteFolder.getMode() != OpenMode.READ_WRITE) {
                return;
            }

            Message remoteMessage = null;
            if (!localMessage.getUid().startsWith(K9.LOCAL_UID_PREFIX)) {
                remoteMessage = remoteFolder.getMessage(localMessage.getUid());
            }

            if (remoteMessage == null) {
                if (localMessage.isSet(Flag.X_REMOTE_COPY_STARTED)) {
                    Log.w(K9.LOG_TAG, "Local message with uid " + localMessage.getUid() +
                          " has flag " + Flag.X_REMOTE_COPY_STARTED + " already set, checking for remote message with " +
                          " same message id");
                    String rUid = remoteFolder.getUidFromMessageId(localMessage);
                    if (rUid != null) {
                        Log.w(K9.LOG_TAG, "Local message has flag " + Flag.X_REMOTE_COPY_STARTED + " already set, and there is a remote message with " +
                              " uid " + rUid + ", assuming message was already copied and aborting this copy");

                        String oldUid = localMessage.getUid();
                        localMessage.setUid(rUid);
                        localFolder.changeUid(localMessage);
                        for (MessagingListener l : getListeners()) {
                            l.messageUidChanged(account, folder, oldUid, localMessage.getUid());
                        }
                        return;
                    } else {
                        Log.w(K9.LOG_TAG, "No remote message with message-id found, proceeding with append");
                    }
                }

                /*
                 * If the message does not exist remotely we just upload it and then
                 * update our local copy with the new uid.
                 */
                FetchProfile fp = new FetchProfile();
                fp.add(FetchProfile.Item.BODY);
                localFolder.fetch(new Message[] { localMessage } , fp, null);
                String oldUid = localMessage.getUid();
                localMessage.setFlag(Flag.X_REMOTE_COPY_STARTED, true);
                remoteFolder.appendMessages(new Message[] { localMessage });

                localFolder.changeUid(localMessage);
                for (MessagingListener l : getListeners()) {
                    l.messageUidChanged(account, folder, oldUid, localMessage.getUid());
                }
            } else {
                /*
                 * If the remote message exists we need to determine which copy to keep.
                 */
                /*
                 * See if the remote message is newer than ours.
                 */
                FetchProfile fp = new FetchProfile();
                fp.add(FetchProfile.Item.ENVELOPE);
                remoteFolder.fetch(new Message[] { remoteMessage }, fp, null);
                Date localDate = localMessage.getInternalDate();
                Date remoteDate = remoteMessage.getInternalDate();
                if (remoteDate != null && remoteDate.compareTo(localDate) > 0) {
                    /*
                     * If the remote message is newer than ours we'll just
                     * delete ours and move on. A sync will get the server message
                     * if we need to be able to see it.
                     */
                    localMessage.destroy();
                } else {
                    /*
                     * Otherwise we'll upload our message and then delete the remote message.
                     */
                    fp.clear();
                    fp = new FetchProfile();
                    fp.add(FetchProfile.Item.BODY);
                    localFolder.fetch(new Message[] { localMessage }, fp, null);
                    String oldUid = localMessage.getUid();

                    localMessage.setFlag(Flag.X_REMOTE_COPY_STARTED, true);

                    remoteFolder.appendMessages(new Message[] { localMessage });
                    localFolder.changeUid(localMessage);
                    for (MessagingListener l : getListeners()) {
                        l.messageUidChanged(account, folder, oldUid, localMessage.getUid());
                    }
                    if (remoteDate != null) {
                        remoteMessage.setFlag(Flag.DELETED, true);
                        if (Account.EXPUNGE_IMMEDIATELY.equals(account.getExpungePolicy())) {
                            remoteFolder.expunge();
                        }
                    }
                }
            }
        } finally {
            closeFolder(remoteFolder);
            closeFolder(localFolder);
        }
    }
    private void queueMoveOrCopy(Account account, String srcFolder, String destFolder, boolean isCopy, String uids[]) {
        if (account.getErrorFolderName().equals(srcFolder)) {
            return;
        }
        PendingCommand command = new PendingCommand();
        command.command = PENDING_COMMAND_MOVE_OR_COPY_BULK;

        int length = 3 + uids.length;
        command.arguments = new String[length];
        command.arguments[0] = srcFolder;
        command.arguments[1] = destFolder;
        command.arguments[2] = Boolean.toString(isCopy);
        System.arraycopy(uids, 0, command.arguments, 3, uids.length);
        queuePendingCommand(account, command);
    }
    /**
     * Process a pending move or copy message command.
     *
     * @param command arguments = (String folder, String uid)
     * @param account
     * @throws MessagingException
     */
    private void processPendingMoveOrCopy(PendingCommand command, Account account)
    throws MessagingException {
        Folder remoteSrcFolder = null;
        Folder remoteDestFolder = null;
        try {
            String srcFolder = command.arguments[0];
            if (account.getErrorFolderName().equals(srcFolder)) {
                return;
            }
            String destFolder = command.arguments[1];
            String isCopyS = command.arguments[2];
            Store remoteStore = account.getRemoteStore();
            remoteSrcFolder = remoteStore.getFolder(srcFolder);

            List<Message> messages = new ArrayList<Message>();
            for (int i = 3; i < command.arguments.length; i++) {
                String uid = command.arguments[i];
                if (!uid.startsWith(K9.LOCAL_UID_PREFIX)) {
                    messages.add(remoteSrcFolder.getMessage(uid));
                }
            }

            boolean isCopy = false;
            if (isCopyS != null) {
                isCopy = Boolean.parseBoolean(isCopyS);
            }

            if (!remoteSrcFolder.exists()) {
                throw new MessagingException("processingPendingMoveOrCopy: remoteFolder " + srcFolder + " does not exist", true);
            }
            remoteSrcFolder.open(OpenMode.READ_WRITE);
            if (remoteSrcFolder.getMode() != OpenMode.READ_WRITE) {
                throw new MessagingException("processingPendingMoveOrCopy: could not open remoteSrcFolder " + srcFolder + " read/write", true);
            }

            if (K9.DEBUG)
                Log.d(K9.LOG_TAG, "processingPendingMoveOrCopy: source folder = " + srcFolder
                      + ", " + messages.size() + " messages, destination folder = " + destFolder + ", isCopy = " + isCopy);

            if (!isCopy && destFolder.equals(account.getTrashFolderName())) {
                if (K9.DEBUG)
                    Log.d(K9.LOG_TAG, "processingPendingMoveOrCopy doing special case for deleting message");

                String destFolderName = destFolder;
                if (K9.FOLDER_NONE.equals(destFolderName)) {
                    destFolderName = null;
                }
                remoteSrcFolder.delete(messages.toArray(EMPTY_MESSAGE_ARRAY), destFolderName);
                if (destFolderName != null) {
                    updateUids(account, destFolderName);
                }
            } else {
                remoteDestFolder = remoteStore.getFolder(destFolder);

                if (isCopy) {
                    remoteSrcFolder.copyMessages(messages.toArray(EMPTY_MESSAGE_ARRAY), remoteDestFolder);
                } else {
                    remoteSrcFolder.moveMessages(messages.toArray(EMPTY_MESSAGE_ARRAY), remoteDestFolder);
                }
                updateUids(account, destFolder);
            }

            if (!isCopy && Account.EXPUNGE_IMMEDIATELY.equals(account.getExpungePolicy())) {
                if (K9.DEBUG)
                    Log.i(K9.LOG_TAG, "processingPendingMoveOrCopy expunging folder " + account.getDescription() + ":" + srcFolder);

                remoteSrcFolder.expunge();
            }
        } finally {
            closeFolder(remoteSrcFolder);
            closeFolder(remoteDestFolder);
        }


    }

    /**
     * Update all messages in a folder with UIDs starting with K9.LOCAL_UID_PREFIX to their remote
     * UIDs, or APPEND the messages if not found on server.
     *
     * @param account Account we are saving for.
     * @param folder Folder to update.
     * @throws MessagingException
     */
    private void updateUids(Account account, final String folder) throws MessagingException {
        Folder remoteFolder = null;
        LocalStore localStore = account.getLocalStore();
        LocalFolder localFolder = localStore.getFolder(folder);
        localFolder.open(OpenMode.READ_WRITE);
        String[] queryFields = { "uid" };
        String queryString = K9.LOCAL_UID_PREFIX;
        List<LocalFolder> folders = Arrays.asList(new LocalFolder[] { localFolder });
        Message[] localMessages = localStore.searchForMessages(null, new String[] { "uid" }, queryString, folders, null, null, null);

        try {
            if (localMessages.length == 0) {
                Log.w(K9.LOG_TAG, "No messages in local folder " + folder + " found with uid starting with " + K9.LOCAL_UID_PREFIX);
                return;
            }
            Store remoteStore = account.getRemoteStore();
            remoteFolder = remoteStore.getFolder(folder);
            if (!remoteFolder.exists()) {
                if (!remoteFolder.create()) {
                    // ASH log something?
                    return;
                }
            }
            remoteFolder.open(OpenMode.READ_WRITE);
            if (remoteFolder.getMode() != OpenMode.READ_WRITE) {
                // ASH log something?
                return;
            }

            for (Message message : localMessages) {
                LocalMessage localMessage = (LocalMessage)message;

                Log.w(K9.LOG_TAG, "Checking for remote message with same message id as local message with uid "
                        + localMessage.getUid());
                String rUid = remoteFolder.getUidFromMessageId(localMessage);
                if (rUid != null) {
                    Log.w(K9.LOG_TAG, "Found a remote message with uid " + rUid);

                    String oldUid = localMessage.getUid();
                    localMessage.setUid(rUid);
                    localFolder.changeUid(localMessage);
                    for (MessagingListener l : getListeners()) {
                        l.messageUidChanged(account, folder, oldUid, localMessage.getUid());
                    }
                } else {
                    Log.w(K9.LOG_TAG, "No remote message with message-id found, appending instead.");
                    /*
                     * If the message does not exist remotely we just upload it and then
                     * update our local copy with the new uid.
                     */
                    FetchProfile fp = new FetchProfile();
                    fp.add(FetchProfile.Item.BODY);
                    localFolder.fetch(new Message[] { localMessage } , fp, null);
                    String oldUid = localMessage.getUid();
                    localMessage.setFlag(Flag.X_REMOTE_COPY_STARTED, true);
                    remoteFolder.appendMessages(new Message[] { localMessage });

                    localFolder.changeUid(localMessage);
                    for (MessagingListener l : getListeners()) {
                        l.messageUidChanged(account, folder, oldUid, localMessage.getUid());
                    }
                }
            }
        } finally {
            closeFolder(localFolder);
            closeFolder(remoteFolder);
        }
    }


    private void queueSetFlag(final Account account, final String folderName, final String newState, final String flag, final String[] uids) {
        putBackground("queueSetFlag " + account.getDescription() + ":" + folderName, null, new Runnable() {
            @Override
            public void run() {
                PendingCommand command = new PendingCommand();
                command.command = PENDING_COMMAND_SET_FLAG_BULK;
                int length = 3 + uids.length;
                command.arguments = new String[length];
                command.arguments[0] = folderName;
                command.arguments[1] = newState;
                command.arguments[2] = flag;
                System.arraycopy(uids, 0, command.arguments, 3, uids.length);
                queuePendingCommand(account, command);
                processPendingCommands(account);
            }
        });
    }
    /**
     * Processes a pending mark read or unread command.
     *
     * @param command arguments = (String folder, String uid, boolean read)
     * @param account
     */
    private void processPendingSetFlag(PendingCommand command, Account account)
    throws MessagingException {
        String folder = command.arguments[0];

        if (account.getErrorFolderName().equals(folder)) {
            return;
        }

        boolean newState = Boolean.parseBoolean(command.arguments[1]);

        Flag flag = Flag.valueOf(command.arguments[2]);

        Store remoteStore = account.getRemoteStore();
        Folder remoteFolder = remoteStore.getFolder(folder);
        if (!remoteFolder.exists() || !remoteFolder.isFlagSupported(flag)) {
            return;
        }

        try {
            remoteFolder.open(OpenMode.READ_WRITE);
            if (remoteFolder.getMode() != OpenMode.READ_WRITE) {
                return;
            }
            List<Message> messages = new ArrayList<Message>();
            for (int i = 3; i < command.arguments.length; i++) {
                String uid = command.arguments[i];
                if (!uid.startsWith(K9.LOCAL_UID_PREFIX)) {
                    messages.add(remoteFolder.getMessage(uid));
                }
            }

            if (messages.isEmpty()) {
                return;
            }
            remoteFolder.setFlags(messages.toArray(EMPTY_MESSAGE_ARRAY), new Flag[] { flag }, newState);
        } finally {
            closeFolder(remoteFolder);
        }
    }

    // TODO: This method is obsolete and is only for transition from K-9 2.0 to K-9 2.1
    // Eventually, it should be removed
    private void processPendingSetFlagOld(PendingCommand command, Account account)
    throws MessagingException {
        String folder = command.arguments[0];
        String uid = command.arguments[1];

        if (account.getErrorFolderName().equals(folder)) {
            return;
        }
        if (K9.DEBUG)
            Log.d(K9.LOG_TAG, "processPendingSetFlagOld: folder = " + folder + ", uid = " + uid);

        boolean newState = Boolean.parseBoolean(command.arguments[2]);

        Flag flag = Flag.valueOf(command.arguments[3]);
        Folder remoteFolder = null;
        try {
            Store remoteStore = account.getRemoteStore();
            remoteFolder = remoteStore.getFolder(folder);
            if (!remoteFolder.exists()) {
                return;
            }
            remoteFolder.open(OpenMode.READ_WRITE);
            if (remoteFolder.getMode() != OpenMode.READ_WRITE) {
                return;
            }
            Message remoteMessage = null;
            if (!uid.startsWith(K9.LOCAL_UID_PREFIX)) {
                remoteMessage = remoteFolder.getMessage(uid);
            }
            if (remoteMessage == null) {
                return;
            }
            remoteMessage.setFlag(flag, newState);
        } finally {
            closeFolder(remoteFolder);
        }
    }
    private void queueExpunge(final Account account, final String folderName) {
        putBackground("queueExpunge " + account.getDescription() + ":" + folderName, null, new Runnable() {
            @Override
            public void run() {
                PendingCommand command = new PendingCommand();
                command.command = PENDING_COMMAND_EXPUNGE;

                command.arguments = new String[1];

                command.arguments[0] = folderName;
                queuePendingCommand(account, command);
                processPendingCommands(account);
            }
        });
    }
    private void processPendingExpunge(PendingCommand command, Account account)
    throws MessagingException {
        String folder = command.arguments[0];

        if (account.getErrorFolderName().equals(folder)) {
            return;
        }
        if (K9.DEBUG)
            Log.d(K9.LOG_TAG, "processPendingExpunge: folder = " + folder);

        Store remoteStore = account.getRemoteStore();
        Folder remoteFolder = remoteStore.getFolder(folder);
        try {
            if (!remoteFolder.exists()) {
                return;
            }
            remoteFolder.open(OpenMode.READ_WRITE);
            if (remoteFolder.getMode() != OpenMode.READ_WRITE) {
                return;
            }
            remoteFolder.expunge();
            if (K9.DEBUG)
                Log.d(K9.LOG_TAG, "processPendingExpunge: complete for folder = " + folder);
        } finally {
            closeFolder(remoteFolder);
        }
    }


    // TODO: This method is obsolete and is only for transition from K-9 2.0 to K-9 2.1
    // Eventually, it should be removed
    private void processPendingMoveOrCopyOld(PendingCommand command, Account account)
    throws MessagingException {
        String srcFolder = command.arguments[0];
        String uid = command.arguments[1];
        String destFolder = command.arguments[2];
        String isCopyS = command.arguments[3];

        boolean isCopy = false;
        if (isCopyS != null) {
            isCopy = Boolean.parseBoolean(isCopyS);
        }

        if (account.getErrorFolderName().equals(srcFolder)) {
            return;
        }

        Store remoteStore = account.getRemoteStore();
        Folder remoteSrcFolder = remoteStore.getFolder(srcFolder);
        Folder remoteDestFolder = remoteStore.getFolder(destFolder);

        if (!remoteSrcFolder.exists()) {
            throw new MessagingException("processPendingMoveOrCopyOld: remoteFolder " + srcFolder + " does not exist", true);
        }
        remoteSrcFolder.open(OpenMode.READ_WRITE);
        if (remoteSrcFolder.getMode() != OpenMode.READ_WRITE) {
            throw new MessagingException("processPendingMoveOrCopyOld: could not open remoteSrcFolder " + srcFolder + " read/write", true);
        }

        Message remoteMessage = null;
        if (!uid.startsWith(K9.LOCAL_UID_PREFIX)) {
            remoteMessage = remoteSrcFolder.getMessage(uid);
        }
        if (remoteMessage == null) {
            throw new MessagingException("processPendingMoveOrCopyOld: remoteMessage " + uid + " does not exist", true);
        }

        if (K9.DEBUG)
            Log.d(K9.LOG_TAG, "processPendingMoveOrCopyOld: source folder = " + srcFolder
                  + ", uid = " + uid + ", destination folder = " + destFolder + ", isCopy = " + isCopy);

        if (!isCopy && destFolder.equals(account.getTrashFolderName())) {
            if (K9.DEBUG)
                Log.d(K9.LOG_TAG, "processPendingMoveOrCopyOld doing special case for deleting message");

            remoteMessage.delete(account.getTrashFolderName());
            remoteSrcFolder.close();
            return;
        }

        remoteDestFolder.open(OpenMode.READ_WRITE);
        if (remoteDestFolder.getMode() != OpenMode.READ_WRITE) {
            throw new MessagingException("processPendingMoveOrCopyOld: could not open remoteDestFolder " + srcFolder + " read/write", true);
        }

        if (isCopy) {
            remoteSrcFolder.copyMessages(new Message[] { remoteMessage }, remoteDestFolder);
        } else {
            remoteSrcFolder.moveMessages(new Message[] { remoteMessage }, remoteDestFolder);
        }
        remoteSrcFolder.close();
        remoteDestFolder.close();
    }

    private void processPendingMarkAllAsRead(PendingCommand command, Account account) throws MessagingException {
        String folder = command.arguments[0];
        Folder remoteFolder = null;
        LocalFolder localFolder = null;
        try {
            Store localStore = account.getLocalStore();
            localFolder = (LocalFolder) localStore.getFolder(folder);
            localFolder.open(OpenMode.READ_WRITE);
            Message[] messages = localFolder.getMessages(null, false);
            for (Message message : messages) {
                if (!message.isSet(Flag.SEEN)) {
                    message.setFlag(Flag.SEEN, true);
                    for (MessagingListener l : getListeners()) {
                        l.listLocalMessagesUpdateMessage(account, folder, message);
                    }
                }
            }
            localFolder.setUnreadMessageCount(0);
            for (MessagingListener l : getListeners()) {
                l.folderStatusChanged(account, folder, 0);
            }


            if (account.getErrorFolderName().equals(folder)) {
                return;
            }

            Store remoteStore = account.getRemoteStore();
            remoteFolder = remoteStore.getFolder(folder);

            if (!remoteFolder.exists() || !remoteFolder.isFlagSupported(Flag.SEEN)) {
                return;
            }
            remoteFolder.open(OpenMode.READ_WRITE);
            if (remoteFolder.getMode() != OpenMode.READ_WRITE) {
                return;
            }

            remoteFolder.setFlags(new Flag[] {Flag.SEEN}, true);
            remoteFolder.close();
        } catch (UnsupportedOperationException uoe) {
            Log.w(K9.LOG_TAG, "Could not mark all server-side as read because store doesn't support operation", uoe);
        } finally {
            closeFolder(localFolder);
            closeFolder(remoteFolder);
        }
    }

    static long uidfill = 0;
    static AtomicBoolean loopCatch = new AtomicBoolean();
    public void addErrorMessage(Account account, String subject, Throwable t) {
        if (!loopCatch.compareAndSet(false, true)) {
            return;
        }
        try {
            if (t == null) {
                return;
            }

            CharArrayWriter baos = new CharArrayWriter(t.getStackTrace().length * 10);
            PrintWriter ps = new PrintWriter(baos);
            t.printStackTrace(ps);
            ps.close();

            if (subject == null) {
                subject = getRootCauseMessage(t);
            }

            addErrorMessage(account, subject, baos.toString());
        } catch (Throwable it) {
            Log.e(K9.LOG_TAG, "Could not save error message to " + account.getErrorFolderName(), it);
        } finally {
            loopCatch.set(false);
        }
    }

    public void addErrorMessage(Account account, String subject, String body) {
        if (!K9.ENABLE_ERROR_FOLDER) {
            return;
        }
        if (!loopCatch.compareAndSet(false, true)) {
            return;
        }
        try {
            if (body == null || body.length() < 1) {
                return;
            }

            Store localStore = account.getLocalStore();
            LocalFolder localFolder = (LocalFolder)localStore.getFolder(account.getErrorFolderName());
            Message[] messages = new Message[1];
            MimeMessage message = new MimeMessage();


            message.setBody(new TextBody(body));
            message.setFlag(Flag.X_DOWNLOADED_FULL, true);
            message.setSubject(subject);

            long nowTime = System.currentTimeMillis();
            Date nowDate = new Date(nowTime);
            message.setInternalDate(nowDate);
            message.addSentDate(nowDate);
            message.setFrom(new Address(account.getEmail(), "K9mail internal"));
            messages[0] = message;

            localFolder.appendMessages(messages);

            localFolder.clearMessagesOlderThan(nowTime - (15 * 60 * 1000));

        } catch (Throwable it) {
            Log.e(K9.LOG_TAG, "Could not save error message to " + account.getErrorFolderName(), it);
        } finally {
            loopCatch.set(false);
        }
    }



    public void markAllMessagesRead(final Account account, final String folder) {

        if (K9.DEBUG)
            Log.i(K9.LOG_TAG, "Marking all messages in " + account.getDescription() + ":" + folder + " as read");
        List<String> args = new ArrayList<String>();
        args.add(folder);
        PendingCommand command = new PendingCommand();
        command.command = PENDING_COMMAND_MARK_ALL_AS_READ;
        command.arguments = args.toArray(EMPTY_STRING_ARRAY);
        queuePendingCommand(account, command);
        processPendingCommands(account);
    }

    public void setFlag(
        final Message[] messages,
        final Flag flag,
        final boolean newState) {
        actOnMessages(messages, new MessageActor() {
            @Override
            public void act(final Account account, final Folder folder,
            final List<Message> messages) {
                String[] uids = new String[messages.size()];
                for (int i = 0; i < messages.size(); i++) {
                    uids[i] = messages.get(i).getUid();
                }
                setFlag(account, folder.getName(), uids, flag, newState);
            }

        });

    }

    public void setFlag(
        final Account account,
        final String folderName,
        final String[] uids,
        final Flag flag,
        final boolean newState) {
        // TODO: put this into the background, but right now that causes odd behavior
        // because the FolderMessageList doesn't have its own cache of the flag states
        Folder localFolder = null;
        try {
            Store localStore = account.getLocalStore();
            localFolder = localStore.getFolder(folderName);
            localFolder.open(OpenMode.READ_WRITE);
            ArrayList<Message> messages = new ArrayList<Message>();
            for (String uid : uids) {
                // Allows for re-allowing sending of messages that could not be sent
                if (flag == Flag.FLAGGED && !newState
                        && uid != null
                        && account.getOutboxFolderName().equals(folderName)) {
                    sendCount.remove(uid);
                }
                Message msg = localFolder.getMessage(uid);
                if (msg != null) {
                    messages.add(msg);
                }
            }

            localFolder.setFlags(messages.toArray(EMPTY_MESSAGE_ARRAY), new Flag[] {flag}, newState);


            for (MessagingListener l : getListeners()) {
                l.folderStatusChanged(account, folderName, localFolder.getUnreadMessageCount());
            }

            if (account.getErrorFolderName().equals(folderName)) {
                return;
            }

            queueSetFlag(account, folderName, Boolean.toString(newState), flag.toString(), uids);
            processPendingCommands(account);
        } catch (MessagingException me) {
            addErrorMessage(account, null, me);

            throw new RuntimeException(me);
        } finally {
            closeFolder(localFolder);
        }
    }//setMesssageFlag

    public void clearAllPending(final Account account) {
        try {
            Log.w(K9.LOG_TAG, "Clearing pending commands!");
            LocalStore localStore = account.getLocalStore();
            localStore.removePendingCommands();
        } catch (MessagingException me) {
            Log.e(K9.LOG_TAG, "Unable to clear pending command", me);
            addErrorMessage(account, null, me);
        }
    }

    public void loadMessageForViewRemote(final Account account, final String folder,
                                         final String uid, final MessagingListener listener) {
        put("loadMessageForViewRemote", listener, new Runnable() {
            @Override
            public void run() {
                Folder remoteFolder = null;
                LocalFolder localFolder = null;
                try {
                    LocalStore localStore = account.getLocalStore();
                    localFolder = localStore.getFolder(folder);
                    localFolder.open(OpenMode.READ_WRITE);

                    Message message = localFolder.getMessage(uid);

                    if (message.isSet(Flag.X_DOWNLOADED_FULL)) {
                        /*
                         * If the message has been synchronized since we were called we'll
                         * just hand it back cause it's ready to go.
                         */
                        FetchProfile fp = new FetchProfile();
                        fp.add(FetchProfile.Item.ENVELOPE);
                        fp.add(FetchProfile.Item.BODY);
                        localFolder.fetch(new Message[] { message }, fp, null);
                    } else {
                        /*
                         * At this point the message is not available, so we need to download it
                         * fully if possible.
                         */

                        Store remoteStore = account.getRemoteStore();
                        remoteFolder = remoteStore.getFolder(folder);
                        remoteFolder.open(OpenMode.READ_WRITE);

                        // Get the remote message and fully download it
                        Message remoteMessage = remoteFolder.getMessage(uid);
                        FetchProfile fp = new FetchProfile();
                        fp.add(FetchProfile.Item.BODY);
                        remoteFolder.fetch(new Message[] { remoteMessage }, fp, null);

                        // Store the message locally and load the stored message into memory
                        localFolder.appendMessages(new Message[] { remoteMessage });
                        fp.add(FetchProfile.Item.ENVELOPE);
                        message = localFolder.getMessage(uid);
                        localFolder.fetch(new Message[] { message }, fp, null);

                        // Mark that this message is now fully synched
                        message.setFlag(Flag.X_DOWNLOADED_FULL, true);
                    }

                    // now that we have the full message, refresh the headers
                    for (MessagingListener l : getListeners(listener)) {
                        l.loadMessageForViewHeadersAvailable(account, folder, uid, message);
                    }

                    for (MessagingListener l : getListeners(listener)) {
                        l.loadMessageForViewBodyAvailable(account, folder, uid, message);
                    }
                    for (MessagingListener l : getListeners(listener)) {
                        l.loadMessageForViewFinished(account, folder, uid, message);
                    }
                } catch (Exception e) {
                    for (MessagingListener l : getListeners(listener)) {
                        l.loadMessageForViewFailed(account, folder, uid, e);
                    }
                    addErrorMessage(account, null, e);

                } finally {
                    closeFolder(remoteFolder);
                    closeFolder(localFolder);
                }
            }//run
        });
    }

    public void loadMessageForView(final Account account, final String folder, final String uid,
                                   final MessagingListener listener) {
        for (MessagingListener l : getListeners(listener)) {
            l.loadMessageForViewStarted(account, folder, uid);
        }
        threadPool.execute(new Runnable() {
            @Override
            public void run() {

                try {
                    LocalStore localStore = account.getLocalStore();
                    LocalFolder localFolder = localStore.getFolder(folder);
                    localFolder.open(OpenMode.READ_WRITE);

                    LocalMessage message = (LocalMessage)localFolder.getMessage(uid);
                    if (message == null
                    || message.getId() == 0) {
                        throw new IllegalArgumentException("Message not found: folder=" + folder + ", uid=" + uid);
                    }
                    if (!message.isSet(Flag.SEEN)) {
                        message.setFlag(Flag.SEEN, true);
                        setFlag(new Message[] { message }, Flag.SEEN, true);
                    }

                    for (MessagingListener l : getListeners(listener)) {
                        l.loadMessageForViewHeadersAvailable(account, folder, uid, message);
                    }

                    FetchProfile fp = new FetchProfile();
                    fp.add(FetchProfile.Item.ENVELOPE);
                    fp.add(FetchProfile.Item.BODY);
                    localFolder.fetch(new Message[] {
                                          message
                                      }, fp, null);
                    localFolder.close();

                    for (MessagingListener l : getListeners(listener)) {
                        l.loadMessageForViewBodyAvailable(account, folder, uid, message);
                    }

                    for (MessagingListener l : getListeners(listener)) {
                        l.loadMessageForViewFinished(account, folder, uid, message);
                    }

                } catch (Exception e) {
                    for (MessagingListener l : getListeners(listener)) {
                        l.loadMessageForViewFailed(account, folder, uid, e);
                    }
                    addErrorMessage(account, null, e);

                }
            }
        });
    }

    /**
     * Attempts to load the attachment specified by part from the given account and message.
     * @param account
     * @param message
     * @param part
     * @param listener
     */
    public void loadAttachment(
        final Account account,
        final Message message,
        final Part part,
        final Object tag,
        final MessagingListener listener) {
        /*
         * Check if the attachment has already been downloaded. If it has there's no reason to
         * download it, so we just tell the listener that it's ready to go.
         */

        if (part.getBody() != null) {
            for (MessagingListener l : getListeners(listener)) {
                l.loadAttachmentStarted(account, message, part, tag, false);
            }

            for (MessagingListener l : getListeners(listener)) {
                l.loadAttachmentFinished(account, message, part, tag);
            }
            return;
        }



        for (MessagingListener l : getListeners(listener)) {
            l.loadAttachmentStarted(account, message, part, tag, true);
        }

        put("loadAttachment", listener, new Runnable() {
            @Override
            public void run() {
                Folder remoteFolder = null;
                LocalFolder localFolder = null;
                try {
                    LocalStore localStore = account.getLocalStore();

                    ArrayList<Part> viewables = new ArrayList<Part>();
                    ArrayList<Part> attachments = new ArrayList<Part>();
                    MimeUtility.collectParts(message, viewables, attachments);
                    for (Part attachment : attachments) {
                        attachment.setBody(null);
                    }
                    Store remoteStore = account.getRemoteStore();
                    localFolder = localStore.getFolder(message.getFolder().getName());
                    remoteFolder = remoteStore.getFolder(message.getFolder().getName());
                    remoteFolder.open(OpenMode.READ_WRITE);

                    //FIXME: This is an ugly hack that won't be needed once the Message objects have been united.
                    Message remoteMessage = remoteFolder.getMessage(message.getUid());
                    remoteMessage.setBody(message.getBody());
                    remoteFolder.fetchPart(remoteMessage, part, null);

                    localFolder.updateMessage((LocalMessage)message);
                    for (MessagingListener l : getListeners(listener)) {
                        l.loadAttachmentFinished(account, message, part, tag);
                    }
                } catch (MessagingException me) {
                    if (K9.DEBUG)
                        Log.v(K9.LOG_TAG, "Exception loading attachment", me);

                    for (MessagingListener l : getListeners(listener)) {
                        l.loadAttachmentFailed(account, message, part, tag, me.getMessage());
                    }
                    addErrorMessage(account, null, me);

                } finally {
                    closeFolder(localFolder);
                    closeFolder(remoteFolder);
                }
            }
        });
    }

    /**
     * Stores the given message in the Outbox and starts a sendPendingMessages command to
     * attempt to send the message.
     * @param account
     * @param message
     * @param listener
     */
    public void sendMessage(final Account account,
                            final Message message,
                            MessagingListener listener) {
        try {
            LocalStore localStore = account.getLocalStore();
            LocalFolder localFolder = localStore.getFolder(account.getOutboxFolderName());
            localFolder.open(OpenMode.READ_WRITE);
            localFolder.appendMessages(new Message[] { message });
            Message localMessage = localFolder.getMessage(message.getUid());
            localMessage.setFlag(Flag.X_DOWNLOADED_FULL, true);
            localFolder.close();
            sendPendingMessages(account, listener);
        } catch (Exception e) {
            /*
            for (MessagingListener l : getListeners())
            {
                // TODO general failed
            }
            */
            addErrorMessage(account, null, e);

        }
    }


    public void sendPendingMessages(MessagingListener listener) {
        final Preferences prefs = Preferences.getPreferences(mApplication.getApplicationContext());
        for (Account account : prefs.getAvailableAccounts()) {
            sendPendingMessages(account, listener);
        }
    }


    /**
     * Attempt to send any messages that are sitting in the Outbox.
     * @param account
     * @param listener
     */
    public void sendPendingMessages(final Account account,
                                    MessagingListener listener) {
        putBackground("sendPendingMessages", listener, new Runnable() {
            @Override
            public void run() {
                if (!account.isAvailable(mApplication)) {
                    throw new UnavailableAccountException();
                }
                if (messagesPendingSend(account)) {


                    notifyWhileSending(account);

                    try {
                        sendPendingMessagesSynchronous(account);
                    } finally {
                        notifyWhileSendingDone(account);
                    }
                }
            }
        });
    }

    private void cancelNotification(int id) {
        NotificationManager notifMgr =
            (NotificationManager)mApplication.getSystemService(Context.NOTIFICATION_SERVICE);
        notifMgr.cancel(id);
    }

    private void notifyWhileSendingDone(Account account) {
        if (account.isShowOngoing()) {
            cancelNotification(K9.FETCHING_EMAIL_NOTIFICATION - account.getAccountNumber());


        }
    }
    private void notifyWhileSending(Account account) {
        if (!account.isShowOngoing()) {
            return;
        }
        NotificationManager notifMgr =
            (NotificationManager)mApplication.getSystemService(Context.NOTIFICATION_SERVICE);
        Notification notif = new Notification(R.drawable.ic_menu_refresh,
                                              mApplication.getString(R.string.notification_bg_send_ticker, account.getDescription()), System.currentTimeMillis());
        Intent intent = MessageList.actionHandleFolderIntent(mApplication, account, account.getInboxFolderName());
        PendingIntent pi = PendingIntent.getActivity(mApplication, 0, intent, 0);
        notif.setLatestEventInfo(mApplication, mApplication.getString(R.string.notification_bg_send_title),
                                 account.getDescription() , pi);
        notif.flags = Notification.FLAG_ONGOING_EVENT;

        if (K9.NOTIFICATION_LED_WHILE_SYNCING) {
            configureNotification(notif,  null, null, account.getNotificationSetting().getLedColor(), K9.NOTIFICATION_LED_BLINK_FAST, true);
        }

        notifMgr.notify(K9.FETCHING_EMAIL_NOTIFICATION - account.getAccountNumber(), notif);
    }

    private void notifySendTempFailed(Account account, Exception lastFailure) {
        notifySendFailed(account, lastFailure, account.getOutboxFolderName());
    }
    private void notifySendPermFailed(Account account, Exception lastFailure) {
        notifySendFailed(account, lastFailure, account.getDraftsFolderName());
    }
    private void notifySendFailed(Account account, Exception lastFailure, String openFolder) {
        NotificationManager notifMgr = (NotificationManager)mApplication.getSystemService(Context.NOTIFICATION_SERVICE);
        Notification notif = new Notification(R.drawable.stat_notify_email_generic, mApplication.getString(R.string.send_failure_subject), System.currentTimeMillis());

        Intent i = FolderList.actionHandleNotification(mApplication, account, openFolder);

        PendingIntent pi = PendingIntent.getActivity(mApplication, 0, i, 0);

        notif.setLatestEventInfo(mApplication, mApplication.getString(R.string.send_failure_subject), getRootCauseMessage(lastFailure), pi);

        configureNotification(notif,  null, null, K9.NOTIFICATION_LED_SENDING_FAILURE_COLOR, K9.NOTIFICATION_LED_BLINK_FAST, true);
        notif.flags |= Notification.FLAG_AUTO_CANCEL;
        notifMgr.notify(K9.SEND_FAILED_NOTIFICATION - account.getAccountNumber(), notif);
    }


    private void notifyFetchingMail(final Account account, final Folder folder) {
        if (account.isShowOngoing()) {
            final NotificationManager notifMgr = (NotificationManager)mApplication
                                                 .getSystemService(Context.NOTIFICATION_SERVICE);
            Notification notif = new Notification(R.drawable.ic_menu_refresh,
                                                  mApplication.getString(R.string.notification_bg_sync_ticker, account.getDescription(), folder.getName()),
                                                  System.currentTimeMillis());
            Intent intent = MessageList.actionHandleFolderIntent(mApplication, account, account.getInboxFolderName());
            PendingIntent pi = PendingIntent.getActivity(mApplication, 0, intent, 0);
            notif.setLatestEventInfo(mApplication, mApplication.getString(R.string.notification_bg_sync_title), account.getDescription()
                                     + mApplication.getString(R.string.notification_bg_title_separator) + folder.getName(), pi);
            notif.flags = Notification.FLAG_ONGOING_EVENT;

            if (K9.NOTIFICATION_LED_WHILE_SYNCING) {
                configureNotification(notif,  null, null, account.getNotificationSetting().getLedColor(), K9.NOTIFICATION_LED_BLINK_FAST, true);
            }

            notifMgr.notify(K9.FETCHING_EMAIL_NOTIFICATION - account.getAccountNumber(), notif);
        }
    }
    private void notifyFetchingMailCancel(final Account account) {
        if (account.isShowOngoing()) {
            cancelNotification(K9.FETCHING_EMAIL_NOTIFICATION - account.getAccountNumber());
        }
    }

    public boolean messagesPendingSend(final Account account) {
        Folder localFolder = null;
        try {
            localFolder = account.getLocalStore().getFolder(
                              account.getOutboxFolderName());
            if (!localFolder.exists()) {
                return false;
            }

            localFolder.open(OpenMode.READ_WRITE);

            if (localFolder.getMessageCount() > 0) {
                return true;
            }
        } catch (Exception e) {
            Log.e(K9.LOG_TAG, "Exception while checking for unsent messages", e);
        } finally {
            closeFolder(localFolder);
        }
        return false;
    }

    /**
     * Attempt to send any messages that are sitting in the Outbox.
     * @param account
     */
    public void sendPendingMessagesSynchronous(final Account account) {
        Folder localFolder = null;
        Exception lastFailure = null;
        try {
            Store localStore = account.getLocalStore();
            localFolder = localStore.getFolder(
                              account.getOutboxFolderName());
            if (!localFolder.exists()) {
                return;
            }
            for (MessagingListener l : getListeners()) {
                l.sendPendingMessagesStarted(account);
            }
            localFolder.open(OpenMode.READ_WRITE);

            Message[] localMessages = localFolder.getMessages(null);
            int progress = 0;
            int todo = localMessages.length;
            for (MessagingListener l : getListeners()) {
                l.synchronizeMailboxProgress(account, account.getSentFolderName(), progress, todo);
            }
            /*
             * The profile we will use to pull all of the content
             * for a given local message into memory for sending.
             */
            FetchProfile fp = new FetchProfile();
            fp.add(FetchProfile.Item.ENVELOPE);
            fp.add(FetchProfile.Item.BODY);

            if (K9.DEBUG)
                Log.i(K9.LOG_TAG, "Scanning folder '" + account.getOutboxFolderName() + "' (" + ((LocalFolder)localFolder).getId() + ") for messages to send");

            Transport transport = Transport.getInstance(account);
            for (Message message : localMessages) {
                if (message.isSet(Flag.DELETED)) {
                    message.destroy();
                    continue;
                }
                try {
                    AtomicInteger count = new AtomicInteger(0);
                    AtomicInteger oldCount = sendCount.putIfAbsent(message.getUid(), count);
                    if (oldCount != null) {
                        count = oldCount;
                    }

                    if (K9.DEBUG)
                        Log.i(K9.LOG_TAG, "Send count for message " + message.getUid() + " is " + count.get());

                    if (count.incrementAndGet() > K9.MAX_SEND_ATTEMPTS) {
                        Log.e(K9.LOG_TAG, "Send count for message " + message.getUid() + " can't be delivered after " + K9.MAX_SEND_ATTEMPTS + " attempts.  Giving up until the user restarts the device");
                        notifySendTempFailed(account, new MessagingException(message.getSubject()));
                        continue;
                    }



                    localFolder.fetch(new Message[] { message }, fp, null);
                    try {


                        if (message.getHeader(K9.IDENTITY_HEADER) != null) {
                            Log.v(K9.LOG_TAG, "The user has set the Outbox and Drafts folder to the same thing. " +
                                  "This message appears to be a draft, so K-9 will not send it");
                            continue;

                        }


                        message.setFlag(Flag.X_SEND_IN_PROGRESS, true);
                        if (K9.DEBUG)
                            Log.i(K9.LOG_TAG, "Sending message with UID " + message.getUid());
                        transport.sendMessage(message);
                        message.setFlag(Flag.X_SEND_IN_PROGRESS, false);
                        message.setFlag(Flag.SEEN, true);
                        progress++;
                        for (MessagingListener l : getListeners()) {
                            l.synchronizeMailboxProgress(account, account.getSentFolderName(), progress, todo);
                        }
                        if (K9.FOLDER_NONE.equals(account.getSentFolderName())) {
                            if (K9.DEBUG)
                                Log.i(K9.LOG_TAG, "Sent folder set to " + K9.FOLDER_NONE + ", deleting sent message");
                            message.setFlag(Flag.DELETED, true);
                        } else {
                            LocalFolder localSentFolder = (LocalFolder) localStore.getFolder(account.getSentFolderName());
                            if (K9.DEBUG)
                                Log.i(K9.LOG_TAG, "Moving sent message to folder '" + account.getSentFolderName() + "' (" + localSentFolder.getId() + ") ");

                            localFolder.moveMessages(new Message[] { message }, localSentFolder);

                            if (K9.DEBUG)
                                Log.i(K9.LOG_TAG, "Moved sent message to folder '" + account.getSentFolderName() + "' (" + localSentFolder.getId() + ") ");

                            PendingCommand command = new PendingCommand();
                            command.command = PENDING_COMMAND_APPEND;
                            command.arguments = new String[] { localSentFolder.getName(), message.getUid() };
                            queuePendingCommand(account, command);
                            processPendingCommands(account);
                        }

                    } catch (Exception e) {
                        // 5.x.x errors from the SMTP server are "PERMFAIL"
                        // move the message over to drafts rather than leaving it in the outbox
                        // This is a complete hack, but is worlds better than the previous
                        // "don't even bother" functionality
                        if (getRootCauseMessage(e).startsWith("5")) {
                            localFolder.moveMessages(new Message[] { message }, (LocalFolder) localStore.getFolder(account.getDraftsFolderName()));
                        } else {
                        }

                        message.setFlag(Flag.X_SEND_FAILED, true);
                        Log.e(K9.LOG_TAG, "Failed to send message", e);
                        for (MessagingListener l : getListeners()) {
                            l.synchronizeMailboxFailed(account, localFolder.getName(), getRootCauseMessage(e));
                        }
                        lastFailure = e;
                    }
                } catch (Exception e) {
                    Log.e(K9.LOG_TAG, "Failed to fetch message for sending", e);
                    for (MessagingListener l : getListeners()) {
                        l.synchronizeMailboxFailed(account, localFolder.getName(), getRootCauseMessage(e));
                    }
                    lastFailure = e;
                }
            }
            for (MessagingListener l : getListeners()) {
                l.sendPendingMessagesCompleted(account);
            }
            if (lastFailure != null) {
                if (getRootCauseMessage(lastFailure).startsWith("5")) {
                    notifySendPermFailed(account, lastFailure);
                } else {
                    notifySendTempFailed(account, lastFailure);
                }
            }
        } catch (UnavailableStorageException e) {
            Log.i(K9.LOG_TAG, "Failed to send pending messages because storage is not available - trying again later.");
            throw new UnavailableAccountException(e);
        } catch (Exception e) {
            for (MessagingListener l : getListeners()) {
                l.sendPendingMessagesFailed(account);
            }
            addErrorMessage(account, null, e);

        } finally {
            if (lastFailure == null) {
                cancelNotification(K9.SEND_FAILED_NOTIFICATION - account.getAccountNumber());
            }
            closeFolder(localFolder);
        }
    }

    public void getAccountStats(final Context context, final Account account,
                                final MessagingListener l) {
        Runnable unreadRunnable = new Runnable() {
            @Override
            public void run() {
                try {
                    AccountStats stats = account.getStats(context);
                    l.accountStatusChanged(account, stats);
                } catch (MessagingException me) {
                    Log.e(K9.LOG_TAG, "Count not get unread count for account " + account.getDescription(),
                          me);
                }

            }
        };

        put("getAccountStats:" + account.getDescription(), l, unreadRunnable);
    }

    public void getFolderUnreadMessageCount(final Account account, final String folderName,
                                            final MessagingListener l) {
        Runnable unreadRunnable = new Runnable() {
            @Override
            public void run() {

                int unreadMessageCount = 0;
                try {
                    Folder localFolder = account.getLocalStore().getFolder(folderName);
                    unreadMessageCount = localFolder.getUnreadMessageCount();
                } catch (MessagingException me) {
                    Log.e(K9.LOG_TAG, "Count not get unread count for account " + account.getDescription(), me);
                }
                l.folderStatusChanged(account, folderName, unreadMessageCount);
            }
        };


        put("getFolderUnread:" + account.getDescription() + ":" + folderName, l, unreadRunnable);
    }

    public void moveMessages(final Account account, final String srcFolder, final Message[] messages, final String destFolder,
                             final MessagingListener listener) {
        for (Message message : messages) {
            suppressMessage(account, srcFolder, message);
        }
        putBackground("moveMessages", null, new Runnable() {
            @Override
            public void run() {
                moveOrCopyMessageSynchronous(account, srcFolder, messages, destFolder, false, listener);
            }
        });
    }

    public void moveMessage(final Account account, final String srcFolder, final Message message, final String destFolder,
                            final MessagingListener listener) {
        moveMessages(account, srcFolder, new Message[] { message }, destFolder, listener);
    }

    public void copyMessages(final Account account, final String srcFolder, final Message[] messages, final String destFolder,
                             final MessagingListener listener) {
        putBackground("copyMessages", null, new Runnable() {
            @Override
            public void run() {
                moveOrCopyMessageSynchronous(account, srcFolder, messages, destFolder, true, listener);
            }
        });
    }
    public void copyMessage(final Account account, final String srcFolder, final Message message, final String destFolder,
                            final MessagingListener listener) {
        copyMessages(account, srcFolder, new Message[] { message }, destFolder, listener);
    }

    private void moveOrCopyMessageSynchronous(final Account account, final String srcFolder, final Message[] inMessages,
            final String destFolder, final boolean isCopy, MessagingListener listener) {
        try {
            LocalStore localStore = account.getLocalStore();
            Store remoteStore = account.getRemoteStore();
            LocalFolder localSrcFolder = localStore.getFolder(srcFolder);
            LocalFolder localDestFolder = localStore.getFolder(destFolder);

            List<String> uids = new LinkedList<String>();
            List<String> localUids = new LinkedList<String>();
            for (Message message : inMessages) {
                String uid = message.getUid();
                // ASH fixme: add all messages, and later handle local ones separately?
                if (!uid.startsWith(K9.LOCAL_UID_PREFIX)) {
                    uids.add(uid);
                } else {
                    localUids.add(uid);
                }
            }

            Message[] messages = localSrcFolder.getMessages(uids.toArray(EMPTY_STRING_ARRAY), null);
            if (messages.length > 0) {
                Map<String, Message> origUidMap = new HashMap<String, Message>();

                for (Message message : messages) {
                    origUidMap.put(message.getUid(), message);
                }

                if (K9.DEBUG) {
                    Log.i(K9.LOG_TAG, "moveOrCopyMessageSynchronous: source folder = " + srcFolder
                            + ", " + messages.length + " messages, " + ", destination folder = " +
                            destFolder + ", isCopy = " + isCopy);
                }

                if (isCopy) {
                    FetchProfile fp = new FetchProfile();
                    fp.add(FetchProfile.Item.ENVELOPE);
                    fp.add(FetchProfile.Item.BODY);
                    localSrcFolder.fetch(messages, fp, null);
                    localSrcFolder.copyMessages(messages, localDestFolder);
                } else {
                    localSrcFolder.moveMessages(messages, localDestFolder);
                    for (Map.Entry<String, Message> entry : origUidMap.entrySet()) {
                        String origUid = entry.getKey();
                        Message message = entry.getValue();
                        for (MessagingListener l : getListeners()) {
                            l.messageUidChanged(account, srcFolder, origUid, message.getUid());
                        }
                        unsuppressMessage(account, srcFolder, origUid);
                    }
                }

                if (!localDestFolder.isLocalOnly() && ((!isCopy && remoteStore.isMoveCapable()) ||
                        (isCopy && remoteStore.isCopyCapable()))) {
                    queueMoveOrCopy(account, srcFolder, destFolder, isCopy,
                            origUidMap.keySet().toArray(EMPTY_STRING_ARRAY));
                } else if (!isCopy && !localSrcFolder.isLocalOnly()) {
                    queueSetFlag(account, srcFolder, Boolean.toString(true),
                            Flag.DELETED.toString(),
                            origUidMap.keySet().toArray(EMPTY_STRING_ARRAY));
                    if (Account.EXPUNGE_IMMEDIATELY.equals(account.getExpungePolicy())) {
                        queueExpunge(account, srcFolder);
                    }
                }
            }

            // K9.LOCAL_UID_PREFIX messages:
            Message[] localMessages = localSrcFolder.getMessages(localUids.toArray(EMPTY_STRING_ARRAY), null);
            if (localMessages.length > 0) {
                Map<String, Message> origUidMap = new HashMap<String, Message>();

                for (Message message : localMessages) {
                    origUidMap.put(message.getUid(), message);
                }

                if (K9.DEBUG) {
                    Log.i(K9.LOG_TAG, "moveOrCopyMessageSynchronous: source folder = " + srcFolder +
                            ", " + localMessages.length + " messages, " + ", destination folder = "
                            + destFolder + ", isCopy = " + isCopy);
                }

                if (!isCopy) {
                    localSrcFolder.moveMessages(localMessages, localDestFolder);
                    for (Map.Entry<String, Message> entry : origUidMap.entrySet()) {
                        String origUid = entry.getKey();
                        Message message = entry.getValue();
                        for (MessagingListener l : getListeners()) {
                            l.messageUidChanged(account, srcFolder, origUid, message.getUid());
                        }
                        unsuppressMessage(account, srcFolder, origUid);
                    }
                }

                FetchProfile fp = new FetchProfile();
                fp.add(FetchProfile.Item.ENVELOPE);
                fp.add(FetchProfile.Item.BODY);
                localSrcFolder.fetch(localMessages, fp, null);

                if ((!localDestFolder.isLocalOnly()) && ((!isCopy && (remoteStore.isMoveCapable()))
                        || (isCopy && (remoteStore.isCopyCapable())))) {
                    for (Message message : localMessages) {
                        saveMessage(account, message, destFolder);
                    }
                } else if (isCopy) {
                    localSrcFolder.copyMessages(localMessages, localDestFolder);
                }
            }

            processPendingCommands(account);
        } catch (UnavailableStorageException e) {
            Log.i(K9.LOG_TAG, "Failed to move/copy message because storage is not available - trying again later.");
            throw new UnavailableAccountException(e);
        } catch (MessagingException me) {
            addErrorMessage(account, null, me);

            throw new RuntimeException("Error moving message", me);
        }
    }

    public void expunge(final Account account, final String folder, final MessagingListener listener) {
        putBackground("expunge", null, new Runnable() {
            @Override
            public void run() {
                queueExpunge(account, folder);
            }
        });
    }

    public void deleteDraft(final Account account, long id) {
        LocalFolder localFolder = null;
        try {
            LocalStore localStore = account.getLocalStore();
            localFolder = localStore.getFolder(account.getDraftsFolderName());
            localFolder.open(OpenMode.READ_WRITE);
            String uid = localFolder.getMessageUidById(id);
            Message message = localFolder.getMessage(uid);
            if (message != null) {
                deleteMessages(new Message[] { message }, null);
            }
        } catch (MessagingException me) {
            addErrorMessage(account, null, me);
        } finally {
            closeFolder(localFolder);
        }
    }

    public void deleteMessages(final Message[] messages, final MessagingListener listener) {
        actOnMessages(messages, new MessageActor() {

            @Override
            public void act(final Account account, final Folder folder,
            final List<Message> messages) {
                for (Message message : messages) {
                    suppressMessage(account, folder.getName(), message);
                }

                putBackground("deleteMessages", null, new Runnable() {
                    @Override
                    public void run() {
                        deleteMessagesSynchronous(account, folder.getName(), messages.toArray(EMPTY_MESSAGE_ARRAY), listener);
                    }
                });
            }

        });

    }

    private void deleteMessagesSynchronous(final Account account, final String folder, final Message[] messages,
                                           MessagingListener listener) {
        Folder localFolder = null;
        Folder localTrashFolder = null;
        String[] uids = getUidsFromMessages(messages);
        try {
            //We need to make these callbacks before moving the messages to the trash
            //as messages get a new UID after being moved
            for (Message message : messages) {
                for (MessagingListener l : getListeners(listener)) {
                    l.messageDeleted(account, folder, message);
                }
            }
            Store localStore = account.getLocalStore();
            localFolder = localStore.getFolder(folder);
            if (folder.equals(account.getTrashFolderName()) || K9.FOLDER_NONE.equals(account.getTrashFolderName())) {
                if (K9.DEBUG)
                    Log.d(K9.LOG_TAG, "Deleting messages in trash folder or trash set to -None-, not copying");

                localFolder.setFlags(messages, new Flag[] { Flag.DELETED }, true);
            } else {
                localTrashFolder = localStore.getFolder(account.getTrashFolderName());
                if (!localTrashFolder.exists()) {
                    localTrashFolder.create();
                }
                if (localTrashFolder.exists()) {
                    if (K9.DEBUG)
                        Log.d(K9.LOG_TAG, "Deleting messages in normal folder, moving");

                    localFolder.moveMessages(messages, localTrashFolder);

                }
            }

            for (MessagingListener l : getListeners()) {
                l.folderStatusChanged(account, folder, localFolder.getUnreadMessageCount());
                if (localTrashFolder != null) {
                    l.folderStatusChanged(account, account.getTrashFolderName(), localTrashFolder.getUnreadMessageCount());
                }
            }

            if (K9.DEBUG)
                Log.d(K9.LOG_TAG, "Delete policy for account " + account.getDescription() + " is " + account.getDeletePolicy());

            if (folder.equals(account.getOutboxFolderName())) {
                for (Message message : messages) {
                    // If the message was in the Outbox, then it has been copied to local Trash, and has
                    // to be copied to remote trash
                    PendingCommand command = new PendingCommand();
                    command.command = PENDING_COMMAND_APPEND;
                    command.arguments =
                        new String[] {
                        account.getTrashFolderName(),
                        message.getUid()
                    };
                    queuePendingCommand(account, command);
                }
                processPendingCommands(account);
            } else if (account.getDeletePolicy() == Account.DELETE_POLICY_ON_DELETE) {
                if (folder.equals(account.getTrashFolderName())) {
                    queueSetFlag(account, folder, Boolean.toString(true), Flag.DELETED.toString(), uids);
                } else {
                    queueMoveOrCopy(account, folder, account.getTrashFolderName(), false, uids);
                }
                processPendingCommands(account);
            } else if (account.getDeletePolicy() == Account.DELETE_POLICY_MARK_AS_READ) {
                queueSetFlag(account, folder, Boolean.toString(true), Flag.SEEN.toString(), uids);
                processPendingCommands(account);
            } else {
                if (K9.DEBUG)
                    Log.d(K9.LOG_TAG, "Delete policy " + account.getDeletePolicy() + " prevents delete from server");
            }
            for (String uid : uids) {
                unsuppressMessage(account, folder, uid);
            }
        } catch (UnavailableStorageException e) {
            Log.i(K9.LOG_TAG, "Failed to delete message because storage is not available - trying again later.");
            throw new UnavailableAccountException(e);
        } catch (MessagingException me) {
            addErrorMessage(account, null, me);

            throw new RuntimeException("Error deleting message from local store.", me);
        } finally {
            closeFolder(localFolder);
            closeFolder(localTrashFolder);
        }
    }

    private String[] getUidsFromMessages(Message[] messages) {
        String[] uids = new String[messages.length];
        for (int i = 0; i < messages.length; i++) {
            uids[i] = messages[i].getUid();
        }
        return uids;
    }

    private void processPendingEmptyTrash(PendingCommand command, Account account) throws MessagingException {
        Store remoteStore = account.getRemoteStore();

        Folder remoteFolder = remoteStore.getFolder(account.getTrashFolderName());
        try {
            if (remoteFolder.exists()) {
                remoteFolder.open(OpenMode.READ_WRITE);
                remoteFolder.setFlags(new Flag [] { Flag.DELETED }, true);
                if (Account.EXPUNGE_IMMEDIATELY.equals(account.getExpungePolicy())) {
                    remoteFolder.expunge();
                }

                // When we empty trash, we need to actually synchronize the folder
                // or local deletes will never get cleaned up
                synchronizeFolder(account, remoteFolder, true, 0, null);
                compact(account, null);


            }
        } finally {
            closeFolder(remoteFolder);
        }
    }

    public void emptyTrash(final Account account, MessagingListener listener) {
        putBackground("emptyTrash", listener, new Runnable() {
            @Override
            public void run() {
                Folder localFolder = null;
                try {
                    Store localStore = account.getLocalStore();
                    localFolder = localStore.getFolder(account.getTrashFolderName());
                    localFolder.open(OpenMode.READ_WRITE);
                    localFolder.setFlags(new Flag[] { Flag.DELETED }, true);

                    for (MessagingListener l : getListeners()) {
                        l.emptyTrashCompleted(account);
                    }
                    List<String> args = new ArrayList<String>();
                    PendingCommand command = new PendingCommand();
                    command.command = PENDING_COMMAND_EMPTY_TRASH;
                    command.arguments = args.toArray(EMPTY_STRING_ARRAY);
                    queuePendingCommand(account, command);
                    processPendingCommands(account);
                } catch (UnavailableStorageException e) {
                    Log.i(K9.LOG_TAG, "Failed to empty trash because storage is not available - trying again later.");
                    throw new UnavailableAccountException(e);
                } catch (Exception e) {
                    Log.e(K9.LOG_TAG, "emptyTrash failed", e);

                    addErrorMessage(account, null, e);
                } finally {
                    closeFolder(localFolder);
                }
            }
        });
    }

    public void sendAlternate(final Context context, Account account, Message message) {
        if (K9.DEBUG)
            Log.d(K9.LOG_TAG, "About to load message " + account.getDescription() + ":" + message.getFolder().getName()
                  + ":" + message.getUid() + " for sendAlternate");

        loadMessageForView(account, message.getFolder().getName(),
        message.getUid(), new MessagingListener() {
            @Override
            public void loadMessageForViewBodyAvailable(Account account, String folder, String uid,
            Message message) {
                if (K9.DEBUG)
                    Log.d(K9.LOG_TAG, "Got message " + account.getDescription() + ":" + folder
                          + ":" + message.getUid() + " for sendAlternate");

                try {
                    Intent msg = new Intent(Intent.ACTION_SEND);
                    String quotedText = null;
                    Part part = MimeUtility.findFirstPartByMimeType(message,
                                "text/plain");
                    if (part == null) {
                        part = MimeUtility.findFirstPartByMimeType(message, "text/html");
                    }
                    if (part != null) {
                        quotedText = MimeUtility.getTextFromPart(part);
                    }
                    if (quotedText != null) {
                        msg.putExtra(Intent.EXTRA_TEXT, quotedText);
                    }
                    msg.putExtra(Intent.EXTRA_SUBJECT, message.getSubject());

                    Address[] from = message.getFrom();
                    String[] senders = new String[from.length];
                    for (int i = 0; i < from.length; i++) {
                        senders[i] = from[i].toString();
                    }
                    msg.putExtra(Intents.Share.EXTRA_FROM, senders);

                    Address[] to = message.getRecipients(RecipientType.TO);
                    String[] recipientsTo = new String[to.length];
                    for (int i = 0; i < to.length; i++) {
                        recipientsTo[i] = to[i].toString();
                    }
                    msg.putExtra(Intent.EXTRA_EMAIL, recipientsTo);

                    Address[] cc = message.getRecipients(RecipientType.CC);
                    String[] recipientsCc = new String[cc.length];
                    for (int i = 0; i < cc.length; i++) {
                        recipientsCc[i] = cc[i].toString();
                    }
                    msg.putExtra(Intent.EXTRA_CC, recipientsCc);

                    msg.setType("text/plain");
                    context.startActivity(Intent.createChooser(msg, context.getString(R.string.send_alternate_chooser_title)));
                } catch (MessagingException me) {
                    Log.e(K9.LOG_TAG, "Unable to send email through alternate program", me);
                }
            }
        });

    }

    /**
     * Checks mail for one or multiple accounts. If account is null all accounts
     * are checked.
     *
     * @param context
     * @param account
     * @param listener
     */
    public void checkMail(final Context context, final Account account,
                          final boolean ignoreLastCheckedTime,
                          final boolean useManualWakeLock,
                          final MessagingListener listener) {

        TracingWakeLock twakeLock = null;
        if (useManualWakeLock) {
            TracingPowerManager pm = TracingPowerManager.getPowerManager(context);

            twakeLock = pm.newWakeLock(PowerManager.PARTIAL_WAKE_LOCK, "K9 MessagingController.checkMail");
            twakeLock.setReferenceCounted(false);
            twakeLock.acquire(K9.MANUAL_WAKE_LOCK_TIMEOUT);
        }
        final TracingWakeLock wakeLock = twakeLock;

        for (MessagingListener l : getListeners()) {
            l.checkMailStarted(context, account);
        }
        putBackground("checkMail", listener, new Runnable() {
            @Override
            public void run() {

                try {
                    if (K9.DEBUG)
                        Log.i(K9.LOG_TAG, "Starting mail check");
                    Preferences prefs = Preferences.getPreferences(context);

                    Collection<Account> accounts;
                    if (account != null) {
                        accounts = new ArrayList<Account>(1);
                        accounts.add(account);
                    } else {
                        accounts = prefs.getAvailableAccounts();
                    }

                    for (final Account account : accounts) {
                        checkMailForAccount(context, account, ignoreLastCheckedTime, prefs, listener);
                    }

                } catch (Exception e) {
                    Log.e(K9.LOG_TAG, "Unable to synchronize mail", e);
                    addErrorMessage(account, null, e);
                }
                putBackground("finalize sync", null, new Runnable() {
                    @Override
                    public void run() {

                        if (K9.DEBUG)
                            Log.i(K9.LOG_TAG, "Finished mail sync");

                        if (wakeLock != null) {
                            wakeLock.release();
                        }
                        for (MessagingListener l : getListeners()) {
                            l.checkMailFinished(context, account);
                        }

                    }
                }
                             );
            }
        });
    }



    private void checkMailForAccount(final Context context, final Account account,
                                     final boolean ignoreLastCheckedTime,
                                     final Preferences prefs,
                                     final MessagingListener listener) {
        if (!account.isAvailable(context)) {
            if (K9.DEBUG) {
                Log.i(K9.LOG_TAG, "Skipping synchronizing unavailable account " + account.getDescription());
            }
            return;
        }
        final long accountInterval = account.getAutomaticCheckIntervalMinutes() * 60 * 1000;
        if (!ignoreLastCheckedTime && accountInterval <= 0) {
            if (K9.DEBUG)
                Log.i(K9.LOG_TAG, "Skipping synchronizing account " + account.getDescription());
            return;
        }

        if (K9.DEBUG)
            Log.i(K9.LOG_TAG, "Synchronizing account " + account.getDescription());

        account.setRingNotified(false);

        sendPendingMessages(account, listener);

        try {
            Account.FolderMode aDisplayMode = account.getFolderDisplayMode();
            Account.FolderMode aSyncMode = account.getFolderSyncMode();

            Store localStore = account.getLocalStore();
            for (final Folder folder : localStore.getPersonalNamespaces(false)) {
                folder.open(Folder.OpenMode.READ_WRITE);
                folder.refresh(prefs);

                Folder.FolderClass fDisplayClass = folder.getDisplayClass();
                Folder.FolderClass fSyncClass = folder.getSyncClass();

                if (modeMismatch(aDisplayMode, fDisplayClass)) {
                    // Never sync a folder that isn't displayed
                    /*
                    if (K9.DEBUG)
                        Log.v(K9.LOG_TAG, "Not syncing folder " + folder.getName() +
                              " which is in display mode " + fDisplayClass + " while account is in display mode " + aDisplayMode);
                    */

                    continue;
                }

                if (modeMismatch(aSyncMode, fSyncClass)) {
                    // Do not sync folders in the wrong class
                    /*
                    if (K9.DEBUG)
                        Log.v(K9.LOG_TAG, "Not syncing folder " + folder.getName() +
                              " which is in sync mode " + fSyncClass + " while account is in sync mode " + aSyncMode);
                    */

                    continue;
                }
                synchronizeFolder(account, folder, ignoreLastCheckedTime, accountInterval, listener);
            }
        } catch (MessagingException e) {
            Log.e(K9.LOG_TAG, "Unable to synchronize account " + account.getName(), e);
            addErrorMessage(account, null, e);
        } finally {
            putBackground("clear notification flag for " + account.getDescription(), null, new Runnable() {
                @Override
                public void run() {
                    if (K9.DEBUG)
                        Log.v(K9.LOG_TAG, "Clearing notification flag for " + account.getDescription());
                    account.setRingNotified(false);
                    try {
                        AccountStats stats = account.getStats(context);
                        if (stats == null || stats.unreadMessageCount == 0) {
                            notifyAccountCancel(context, account);
                        }
                    } catch (MessagingException e) {
                        Log.e(K9.LOG_TAG, "Unable to getUnreadMessageCount for account: " + account, e);
                    }
                }
            }
                         );
        }


    }


    private void synchronizeFolder(
        final Account account,
        final Folder folder,
        final boolean ignoreLastCheckedTime,
        final long accountInterval,
        final MessagingListener listener) {


        if (K9.DEBUG)
            Log.v(K9.LOG_TAG, "Folder " + folder.getName() + " was last synced @ " +
                  new Date(folder.getLastChecked()));

        if (!ignoreLastCheckedTime && folder.getLastChecked() >
                (System.currentTimeMillis() - accountInterval)) {
            if (K9.DEBUG)
                Log.v(K9.LOG_TAG, "Not syncing folder " + folder.getName()
                      + ", previously synced @ " + new Date(folder.getLastChecked())
                      + " which would be too recent for the account period");

            return;
        }
        putBackground("sync" + folder.getName(), null, new Runnable() {
            @Override
            public void run() {
                LocalFolder tLocalFolder = null;
                try {
                    // In case multiple Commands get enqueued, don't run more than
                    // once
                    final LocalStore localStore = account.getLocalStore();
                    tLocalFolder = localStore.getFolder(folder.getName());
                    tLocalFolder.open(Folder.OpenMode.READ_WRITE);

                    if (!ignoreLastCheckedTime && tLocalFolder.getLastChecked() >
                    (System.currentTimeMillis() - accountInterval)) {
                        if (K9.DEBUG)
                            Log.v(K9.LOG_TAG, "Not running Command for folder " + folder.getName()
                                  + ", previously synced @ " + new Date(folder.getLastChecked())
                                  + " which would be too recent for the account period");
                        return;
                    }
                    notifyFetchingMail(account, folder);
                    try {
                        synchronizeMailboxSynchronous(account, folder.getName(), listener, null);
                    } finally {
                        notifyFetchingMailCancel(account);
                    }
                } catch (Exception e) {

                    Log.e(K9.LOG_TAG, "Exception while processing folder " +
                          account.getDescription() + ":" + folder.getName(), e);
                    addErrorMessage(account, null, e);
                } finally {
                    closeFolder(tLocalFolder);
                }
            }
        }
                     );


    }



    public void compact(final Account account, final MessagingListener ml) {
        putBackground("compact:" + account.getDescription(), ml, new Runnable() {
            @Override
            public void run() {
                try {
                    LocalStore localStore = account.getLocalStore();
                    long oldSize = localStore.getSize();
                    localStore.compact();
                    long newSize = localStore.getSize();
                    for (MessagingListener l : getListeners(ml)) {
                        l.accountSizeChanged(account, oldSize, newSize);
                    }
                } catch (UnavailableStorageException e) {
                    Log.i(K9.LOG_TAG, "Failed to compact account because storage is not available - trying again later.");
                    throw new UnavailableAccountException(e);
                } catch (Exception e) {
                    Log.e(K9.LOG_TAG, "Failed to compact account " + account.getDescription(), e);
                }
            }
        });
    }

    public void clear(final Account account, final MessagingListener ml) {
        putBackground("clear:" + account.getDescription(), ml, new Runnable() {
            @Override
            public void run() {
                try {
                    LocalStore localStore = account.getLocalStore();
                    long oldSize = localStore.getSize();
                    localStore.clear();
                    localStore.resetVisibleLimits(account.getDisplayCount());
                    long newSize = localStore.getSize();
                    AccountStats stats = new AccountStats();
                    stats.size = newSize;
                    stats.unreadMessageCount = 0;
                    stats.flaggedMessageCount = 0;
                    for (MessagingListener l : getListeners(ml)) {
                        l.accountSizeChanged(account, oldSize, newSize);
                        l.accountStatusChanged(account, stats);
                    }
                } catch (UnavailableStorageException e) {
                    Log.i(K9.LOG_TAG, "Failed to clear account because storage is not available - trying again later.");
                    throw new UnavailableAccountException(e);
                } catch (Exception e) {
                    Log.e(K9.LOG_TAG, "Failed to clear account " + account.getDescription(), e);
                }
            }
        });
    }

    public void recreate(final Account account, final MessagingListener ml) {
        putBackground("recreate:" + account.getDescription(), ml, new Runnable() {
            @Override
            public void run() {
                try {
                    LocalStore localStore = account.getLocalStore();
                    long oldSize = localStore.getSize();
                    localStore.recreate();
                    localStore.resetVisibleLimits(account.getDisplayCount());
                    long newSize = localStore.getSize();
                    AccountStats stats = new AccountStats();
                    stats.size = newSize;
                    stats.unreadMessageCount = 0;
                    stats.flaggedMessageCount = 0;
                    for (MessagingListener l : getListeners(ml)) {
                        l.accountSizeChanged(account, oldSize, newSize);
                        l.accountStatusChanged(account, stats);
                    }
                } catch (UnavailableStorageException e) {
                    Log.i(K9.LOG_TAG, "Failed to recreate an account because storage is not available - trying again later.");
                    throw new UnavailableAccountException(e);
                } catch (Exception e) {
                    Log.e(K9.LOG_TAG, "Failed to recreate account " + account.getDescription(), e);
                }
            }
        });
    }


    private boolean shouldNotifyForMessage(Account account, LocalFolder localFolder, Message message) {
        // If we don't even have an account name, don't show the notification.
        // (This happens during initial account setup)
        if (account.getName() == null) {
            return false;
        }

        // Do not notify if the user does not have notifications enabled or if the message has
        // been read.
        if (!account.isNotifyNewMail() || message.isSet(Flag.SEEN)) {
            return false;
        }

        // If the account is a POP3 account and the message is older than the oldest message we've
        // previously seen, then don't notify about it.
        if (account.getStoreUri().startsWith("pop3") &&
                message.olderThan(new Date(account.getLatestOldMessageSeenTime()))) {
            return false;
        }

        // No notification for new messages in Trash, Drafts, Spam or Sent folder.
        // But do notify if it's the INBOX (see issue 1817).
        Folder folder = message.getFolder();
        if (folder != null) {
            String folderName = folder.getName();
            if (!account.getInboxFolderName().equals(folderName) &&
                    (account.getTrashFolderName().equals(folderName)
                     || account.getDraftsFolderName().equals(folderName)
                     || account.getSpamFolderName().equals(folderName)
                     || account.getSentFolderName().equals(folderName))) {
                return false;
            }
        }

        if (message.getUid() != null && localFolder.getLastUid() != null) {
            try {
                Integer messageUid = Integer.parseInt(message.getUid());
                if (messageUid <= localFolder.getLastUid()) {
                    if (K9.DEBUG)
                        Log.d(K9.LOG_TAG, "Message uid is " + messageUid + ", max message uid is " +
                              localFolder.getLastUid() + ".  Skipping notification.");
                    return false;
                }
            } catch (NumberFormatException e) {
                // Nothing to be done here.
            }
        }

        // Don't notify if the sender address matches one of our identities and the user chose not
        // to be notified for such messages.
        if (account.isAnIdentity(message.getFrom()) && !account.isNotifySelfNewMail()) {
            return false;
        }

        return true;
    }



    /**
     * Creates a notification of a newly received message.
     */
    private void notifyAccount(Context context, Account account, Message message,
                               int previousUnreadMessageCount, AtomicInteger newMessageCount) {

        // If we have a message, set the notification to "<From>: <Subject>"
        StringBuilder messageNotice = new StringBuilder();
        final KeyguardManager keyguardService = (KeyguardManager) context.getSystemService(Context.KEYGUARD_SERVICE);
        try {
            if (message.getFrom() != null) {
                Address[] fromAddrs = message.getFrom();
                String from = fromAddrs.length > 0 ? fromAddrs[0].toFriendly().toString() : null;
                String subject = message.getSubject();
                if (subject == null) {
                    subject = context.getString(R.string.general_no_subject);
                }

                if (from != null) {
                    // Show From: address by default
                    if (!account.isAnIdentity(fromAddrs)) {
                        messageNotice.append(from).append(": ").append(subject);
                    }
                    // show To: if the message was sent from me
                    else {
                        Address[] rcpts = message.getRecipients(Message.RecipientType.TO);
                        String to = rcpts.length > 0 ? rcpts[0].toFriendly().toString() : null;
                        if (to != null) {
                            messageNotice.append(String.format(context.getString(R.string.message_to_fmt), to)).append(": ").append(subject);
                        } else {
                            messageNotice.append(context.getString(R.string.general_no_sender)).append(": ").append(subject);
                        }
                    }
                }
            }
        } catch (MessagingException e) {
            Log.e(K9.LOG_TAG, "Unable to get message information for notification.", e);
        }

        // If privacy mode active and keyguard active
        // OR
        // If we could not set a per-message notification, revert to a default message
        if ((K9.keyguardPrivacy() && keyguardService.inKeyguardRestrictedInputMode()) || messageNotice.length() == 0) {
            messageNotice = new StringBuilder(context.getString(R.string.notification_new_title));
        }

        NotificationManager notifMgr =
            (NotificationManager)context.getSystemService(Context.NOTIFICATION_SERVICE);
        Notification notif = new Notification(R.drawable.stat_notify_email_generic, messageNotice, System.currentTimeMillis());
        final int unreadCount = previousUnreadMessageCount + newMessageCount.get();
        if (account.isNotificationShowsUnreadCount()) {
            notif.number = unreadCount;
        }

        Intent i = FolderList.actionHandleNotification(context, account, message.getFolder().getName());
        PendingIntent pi = PendingIntent.getActivity(context, 0, i, 0);

        String accountDescr = (account.getDescription() != null) ? account.getDescription() : account.getEmail();
        String accountNotice = context.getString(R.string.notification_new_one_account_fmt, unreadCount, accountDescr);
        notif.setLatestEventInfo(context, accountNotice, messageNotice, pi);

        // Only ring or vibrate if we have not done so already on this
        // account and fetch
        boolean ringAndVibrate = false;
        if (!account.isRingNotified()) {
            account.setRingNotified(true);
            ringAndVibrate = true;
        }

        NotificationSetting n = account.getNotificationSetting();

        configureNotification(notif, (n.shouldRing() ?  n.getRingtone() : null), (n.shouldVibrate() ? n.getVibration() : null), (n.isLed() ?  n.getLedColor()  : null), K9.NOTIFICATION_LED_BLINK_SLOW, ringAndVibrate);

        notifMgr.notify(account.getAccountNumber(), notif);
    }

    /**
     * @param notification
     *            Object to configure. Never <code>null</code>.
     * @param ringtone
     *          String name of ringtone. <code>null</code> if no ringtone should be played
     * @param vibrationPattern
     *         <code>long[]</code> vibration pattern. <code>null</code> if no vibration should be played
     * @param ledColor
     *         <code>Integer</code> Color to flash LED. <code>null</code> if no LED flash should happen
     * @param ledSpeed
     *         <code>int</code> should LEDs flash K9.NOTIFICATION_LED_BLINK_SLOW or K9.NOTIFICATION_LED_BLINK_FAST
     * @param ringAndVibrate
     *            <code>true</code> if ringtone/vibration are allowed,
     *            <code>false</code> otherwise.
     */
    private void configureNotification(final Notification notification,
                                       final String ringtone,
                                       final long[] vibrationPattern,
                                       final Integer ledColor,
                                       final int ledSpeed,

                                       final boolean ringAndVibrate) {

        // if it's quiet time, then we shouldn't be ringing, buzzing or flashing
        if (K9.isQuietTime()) {
            return;
        }

        if (ringAndVibrate) {
            if (ringtone != null) {
                notification.sound = TextUtils.isEmpty(ringtone) ? null : Uri.parse(ringtone);
                notification.audioStreamType = AudioManager.STREAM_NOTIFICATION;
            }
            if (vibrationPattern != null) {
                notification.vibrate = vibrationPattern;
            }
        }

        if (ledColor != null) {
            notification.flags |= Notification.FLAG_SHOW_LIGHTS;
            notification.ledARGB = ledColor;
            if (ledSpeed == K9.NOTIFICATION_LED_BLINK_SLOW) {
                notification.ledOnMS = K9.NOTIFICATION_LED_ON_TIME;
                notification.ledOffMS = K9.NOTIFICATION_LED_OFF_TIME;
            } else if (ledSpeed == K9.NOTIFICATION_LED_BLINK_FAST) {
                notification.ledOnMS = K9.NOTIFICATION_LED_FAST_ON_TIME;
                notification.ledOffMS = K9.NOTIFICATION_LED_FAST_OFF_TIME;
            }
        }
    }

    /** Cancel a notification of new email messages */
    public void notifyAccountCancel(Context context, Account account) {
        NotificationManager notifMgr =
            (NotificationManager)context.getSystemService(Context.NOTIFICATION_SERVICE);
        notifMgr.cancel(account.getAccountNumber());
        notifMgr.cancel(-1000 - account.getAccountNumber());
    }

    /**
     * Save a draft message.
     * @param account Account we are saving for.
     * @param message Message to save.
     * @return Message representing the entry in the local store.
     */
<<<<<<< HEAD
    public Message saveDraft(final Account account, final Message message) {
        return saveMessage(account, message, account.getDraftsFolderName());
    }

    /**
     * Save a message.
     * @param account Account we are saving for.
     * @param message Message to save.
     * @param folderName String to save to.
     * @return Message representing the entry in the local store.
     */
    public Message saveMessage(final Account account, final Message message, final String
            folderName) {
=======
    public Message saveDraft(final Account account, final Message message, long existingDraftId) {
>>>>>>> 99e9bee7
        Message localMessage = null;
        try {
            LocalStore localStore = account.getLocalStore();
            LocalFolder localFolder = localStore.getFolder(folderName);
            localFolder.open(OpenMode.READ_WRITE);

            if (existingDraftId != INVALID_MESSAGE_ID) {
                String uid = localFolder.getMessageUidById(existingDraftId);
                message.setUid(uid);
            }

            // Save the message to the store.
            localFolder.appendMessages(new Message[] {
                                           message
                                       });
            // Fetch the message back from the store.  This is the Message that's returned to the caller.
            localMessage = localFolder.getMessage(message.getUid());
            localMessage.setFlag(Flag.X_DOWNLOADED_FULL, true);

            PendingCommand command = new PendingCommand();
            command.command = PENDING_COMMAND_APPEND;
            command.arguments = new String[] {
                localFolder.getName(),
                localMessage.getUid()
            };
            queuePendingCommand(account, command);
            processPendingCommands(account);

        } catch (MessagingException e) {
            Log.e(K9.LOG_TAG, "Unable to save message to " + folderName + ".", e);
            addErrorMessage(account, null, e);
        }
        return localMessage;
    }

    public long getId(Message message) {
        long id;
        if (message instanceof LocalMessage) {
            id = ((LocalMessage) message).getId();
        } else {
            Log.w(K9.LOG_TAG, "MessagingController.getId() called without a LocalMessage");
            id = INVALID_MESSAGE_ID;
        }

        return id;
    }

    public boolean modeMismatch(Account.FolderMode aMode, Folder.FolderClass fMode) {
        if (aMode == Account.FolderMode.NONE
                || (aMode == Account.FolderMode.FIRST_CLASS &&
                    fMode != Folder.FolderClass.FIRST_CLASS)
                || (aMode == Account.FolderMode.FIRST_AND_SECOND_CLASS &&
                    fMode != Folder.FolderClass.FIRST_CLASS &&
                    fMode != Folder.FolderClass.SECOND_CLASS)
                || (aMode == Account.FolderMode.NOT_SECOND_CLASS &&
                    fMode == Folder.FolderClass.SECOND_CLASS)) {
            return true;
        } else {
            return false;
        }
    }

    static AtomicInteger sequencing = new AtomicInteger(0);
    static class Command implements Comparable<Command> {
        public Runnable runnable;

        public MessagingListener listener;

        public String description;

        boolean isForeground;

        int sequence = sequencing.getAndIncrement();

        @Override
        public int compareTo(Command other) {
            if (other.isForeground && !isForeground) {
                return 1;
            } else if (!other.isForeground && isForeground) {
                return -1;
            } else {
                return (sequence - other.sequence);
            }
        }
    }

    public MessagingListener getCheckMailListener() {
        return checkMailListener;
    }

    public void setCheckMailListener(MessagingListener checkMailListener) {
        if (this.checkMailListener != null) {
            removeListener(this.checkMailListener);
        }
        this.checkMailListener = checkMailListener;
        if (this.checkMailListener != null) {
            addListener(this.checkMailListener);
        }
    }

    public SORT_TYPE getSortType() {
        return sortType;
    }

    public void setSortType(SORT_TYPE sortType) {
        this.sortType = sortType;
    }

    public boolean isSortAscending(SORT_TYPE sortType) {
        Boolean sortAsc = sortAscending.get(sortType);
        if (sortAsc == null) {
            return sortType.isDefaultAscending();
        } else return sortAsc;
    }

    public void setSortAscending(SORT_TYPE sortType, boolean nsortAscending) {
        sortAscending.put(sortType, nsortAscending);
    }

    public Collection<Pusher> getPushers() {
        return pushers.values();
    }

    public boolean setupPushing(final Account account) {
        try {
            Pusher previousPusher = pushers.remove(account);
            if (previousPusher != null) {
                previousPusher.stop();
            }
            Preferences prefs = Preferences.getPreferences(mApplication);

            Account.FolderMode aDisplayMode = account.getFolderDisplayMode();
            Account.FolderMode aPushMode = account.getFolderPushMode();

            List<String> names = new ArrayList<String>();

            Store localStore = account.getLocalStore();
            for (final Folder folder : localStore.getPersonalNamespaces(false)) {
                if (folder.getName().equals(account.getErrorFolderName())
                        || folder.getName().equals(account.getOutboxFolderName())) {
                    /*
                    if (K9.DEBUG)
                        Log.v(K9.LOG_TAG, "Not pushing folder " + folder.getName() +
                              " which should never be pushed");
                    */

                    continue;
                }
                folder.open(Folder.OpenMode.READ_WRITE);
                folder.refresh(prefs);

                Folder.FolderClass fDisplayClass = folder.getDisplayClass();
                Folder.FolderClass fPushClass = folder.getPushClass();

                if (modeMismatch(aDisplayMode, fDisplayClass)) {
                    // Never push a folder that isn't displayed
                    /*
                    if (K9.DEBUG)
                        Log.v(K9.LOG_TAG, "Not pushing folder " + folder.getName() +
                              " which is in display class " + fDisplayClass + " while account is in display mode " + aDisplayMode);
                    */

                    continue;
                }

                if (modeMismatch(aPushMode, fPushClass)) {
                    // Do not push folders in the wrong class
                    /*
                    if (K9.DEBUG)
                        Log.v(K9.LOG_TAG, "Not pushing folder " + folder.getName() +
                              " which is in push mode " + fPushClass + " while account is in push mode " + aPushMode);
                    */

                    continue;
                }
                if (K9.DEBUG)
                    Log.i(K9.LOG_TAG, "Starting pusher for " + account.getDescription() + ":" + folder.getName());

                names.add(folder.getName());
            }

            if (!names.isEmpty()) {
                PushReceiver receiver = new MessagingControllerPushReceiver(mApplication, account, this);
                int maxPushFolders = account.getMaxPushFolders();

                if (names.size() > maxPushFolders) {
                    if (K9.DEBUG)
                        Log.i(K9.LOG_TAG, "Count of folders to push for account " + account.getDescription() + " is " + names.size()
                              + ", greater than limit of " + maxPushFolders + ", truncating");

                    names = names.subList(0, maxPushFolders);
                }

                try {
                    Store store = account.getRemoteStore();
                    if (!store.isPushCapable()) {
                        if (K9.DEBUG)
                            Log.i(K9.LOG_TAG, "Account " + account.getDescription() + " is not push capable, skipping");

                        return false;
                    }
                    Pusher pusher = store.getPusher(receiver);
                    if (pusher != null) {
                        Pusher oldPusher  = pushers.putIfAbsent(account, pusher);
                        if (oldPusher == null) {
                            pusher.start(names);
                        }
                    }
                } catch (Exception e) {
                    Log.e(K9.LOG_TAG, "Could not get remote store", e);
                    return false;
                }

                return true;
            } else {
                if (K9.DEBUG)
                    Log.i(K9.LOG_TAG, "No folders are configured for pushing in account " + account.getDescription());
                return false;
            }

        } catch (Exception e) {
            Log.e(K9.LOG_TAG, "Got exception while setting up pushing", e);
        }
        return false;
    }

    public void stopAllPushing() {
        if (K9.DEBUG)
            Log.i(K9.LOG_TAG, "Stopping all pushers");

        Iterator<Pusher> iter = pushers.values().iterator();
        while (iter.hasNext()) {
            Pusher pusher = iter.next();
            iter.remove();
            pusher.stop();
        }
    }

    public void messagesArrived(final Account account, final Folder remoteFolder, final List<Message> messages, final boolean flagSyncOnly) {
        if (K9.DEBUG)
            Log.i(K9.LOG_TAG, "Got new pushed email messages for account " + account.getDescription()
                  + ", folder " + remoteFolder.getName());

        final CountDownLatch latch = new CountDownLatch(1);
        putBackground("Push messageArrived of account " + account.getDescription()
        + ", folder " + remoteFolder.getName(), null, new Runnable() {
            @Override
            public void run() {
                LocalFolder localFolder = null;
                try {
                    LocalStore localStore = account.getLocalStore();
                    localFolder = localStore.getFolder(remoteFolder.getName());
                    localFolder.open(OpenMode.READ_WRITE);

                    account.setRingNotified(false);
                    int newCount = downloadMessages(account, remoteFolder, localFolder, messages, flagSyncOnly);
                    int unreadMessageCount = setLocalUnreadCountToRemote(localFolder, remoteFolder,  messages.size());

                    setLocalFlaggedCountToRemote(localFolder, remoteFolder);

                    localFolder.setLastPush(System.currentTimeMillis());
                    localFolder.setStatus(null);

                    if (K9.DEBUG)
                        Log.i(K9.LOG_TAG, "messagesArrived newCount = " + newCount + ", unread count = " + unreadMessageCount);

                    if (unreadMessageCount == 0) {
                        notifyAccountCancel(mApplication, account);
                    }

                    for (MessagingListener l : getListeners()) {
                        l.folderStatusChanged(account, remoteFolder.getName(), unreadMessageCount);
                    }

                } catch (Exception e) {
                    String rootMessage = getRootCauseMessage(e);
                    String errorMessage = "Push failed: " + rootMessage;
                    try {
                        // Oddly enough, using a local variable gets rid of a
                        // potential null pointer access warning with Eclipse.
                        LocalFolder folder = localFolder;
                        folder.setStatus(errorMessage);
                    } catch (Exception se) {
                        Log.e(K9.LOG_TAG, "Unable to set failed status on localFolder", se);
                    }
                    for (MessagingListener l : getListeners()) {
                        l.synchronizeMailboxFailed(account, remoteFolder.getName(), errorMessage);
                    }
                    addErrorMessage(account, null, e);
                } finally {
                    closeFolder(localFolder);
                    latch.countDown();
                }

            }
        });
        try {
            latch.await();
        } catch (Exception e) {
            Log.e(K9.LOG_TAG, "Interrupted while awaiting latch release", e);
        }
        if (K9.DEBUG)
            Log.i(K9.LOG_TAG, "MessagingController.messagesArrivedLatch released");
    }

    public void systemStatusChanged() {
        for (MessagingListener l : getListeners()) {
            l.systemStatusChanged();
        }
    }

    enum MemorizingState { STARTED, FINISHED, FAILED }

    static class Memory {
        Account account;
        String folderName;
        MemorizingState syncingState = null;
        MemorizingState sendingState = null;
        MemorizingState pushingState = null;
        MemorizingState processingState = null;
        String failureMessage = null;

        int syncingTotalMessagesInMailbox;
        int syncingNumNewMessages;

        int folderCompleted = 0;
        int folderTotal = 0;
        String processingCommandTitle = null;

        Memory(Account nAccount, String nFolderName) {
            account = nAccount;
            folderName = nFolderName;
        }

        String getKey() {
            return getMemoryKey(account, folderName);
        }


    }
    static String getMemoryKey(Account taccount, String tfolderName) {
        return taccount.getDescription() + ":" + tfolderName;
    }
    static class MemorizingListener extends MessagingListener {
        HashMap<String, Memory> memories = new HashMap<String, Memory>(31);

        Memory getMemory(Account account, String folderName) {
            Memory memory = memories.get(getMemoryKey(account, folderName));
            if (memory == null) {
                memory = new Memory(account, folderName);
                memories.put(memory.getKey(), memory);
            }
            return memory;
        }

        @Override
        public synchronized void synchronizeMailboxStarted(Account account, String folder) {
            Memory memory = getMemory(account, folder);
            memory.syncingState = MemorizingState.STARTED;
            memory.folderCompleted = 0;
            memory.folderTotal = 0;
        }

        @Override
        public synchronized void synchronizeMailboxFinished(Account account, String folder,
                int totalMessagesInMailbox, int numNewMessages) {
            Memory memory = getMemory(account, folder);
            memory.syncingState = MemorizingState.FINISHED;
            memory.syncingTotalMessagesInMailbox = totalMessagesInMailbox;
            memory.syncingNumNewMessages = numNewMessages;
        }

        @Override
        public synchronized void synchronizeMailboxFailed(Account account, String folder,
                String message) {

            Memory memory = getMemory(account, folder);
            memory.syncingState = MemorizingState.FAILED;
            memory.failureMessage = message;
        }
        synchronized void refreshOther(MessagingListener other) {
            if (other != null) {

                Memory syncStarted = null;
                Memory sendStarted = null;
                Memory processingStarted = null;

                for (Memory memory : memories.values()) {

                    if (memory.syncingState != null) {
                        switch (memory.syncingState) {
                        case STARTED:
                            syncStarted = memory;
                            break;
                        case FINISHED:
                            other.synchronizeMailboxFinished(memory.account, memory.folderName,
                                                             memory.syncingTotalMessagesInMailbox, memory.syncingNumNewMessages);
                            break;
                        case FAILED:
                            other.synchronizeMailboxFailed(memory.account, memory.folderName,
                                                           memory.failureMessage);
                            break;
                        }
                    }

                    if (memory.sendingState != null) {
                        switch (memory.sendingState) {
                        case STARTED:
                            sendStarted = memory;
                            break;
                        case FINISHED:
                            other.sendPendingMessagesCompleted(memory.account);
                            break;
                        case FAILED:
                            other.sendPendingMessagesFailed(memory.account);
                            break;
                        }
                    }
                    if (memory.pushingState != null) {
                        switch (memory.pushingState) {
                        case STARTED:
                            other.setPushActive(memory.account, memory.folderName, true);
                            break;
                        case FINISHED:
                            other.setPushActive(memory.account, memory.folderName, false);
                            break;
                        }
                    }
                    if (memory.processingState != null) {
                        switch (memory.processingState) {
                        case STARTED:
                            processingStarted = memory;
                            break;
                        case FINISHED:
                        case FAILED:
                            other.pendingCommandsFinished(memory.account);
                            break;
                        }
                    }
                }
                Memory somethingStarted = null;
                if (syncStarted != null) {
                    other.synchronizeMailboxStarted(syncStarted.account, syncStarted.folderName);
                    somethingStarted = syncStarted;
                }
                if (sendStarted != null) {
                    other.sendPendingMessagesStarted(sendStarted.account);
                    somethingStarted = sendStarted;
                }
                if (processingStarted != null) {
                    other.pendingCommandsProcessing(processingStarted.account);
                    if (processingStarted.processingCommandTitle != null) {
                        other.pendingCommandStarted(processingStarted.account, processingStarted.processingCommandTitle);

                    } else {
                        other.pendingCommandCompleted(processingStarted.account, processingStarted.processingCommandTitle);
                    }
                    somethingStarted = processingStarted;
                }
                if (somethingStarted != null && somethingStarted.folderTotal > 0) {
                    other.synchronizeMailboxProgress(somethingStarted.account, somethingStarted.folderName, somethingStarted.folderCompleted, somethingStarted.folderTotal);
                }

            }
        }
        @Override
        public synchronized void setPushActive(Account account, String folderName, boolean active) {
            Memory memory = getMemory(account, folderName);
            memory.pushingState = (active ? MemorizingState.STARTED : MemorizingState.FINISHED);
        }

        @Override
        public synchronized void sendPendingMessagesStarted(Account account) {
            Memory memory = getMemory(account, null);
            memory.sendingState = MemorizingState.STARTED;
            memory.folderCompleted = 0;
            memory.folderTotal = 0;
        }

        @Override
        public synchronized void sendPendingMessagesCompleted(Account account) {
            Memory memory = getMemory(account, null);
            memory.sendingState = MemorizingState.FINISHED;
        }

        @Override
        public synchronized void sendPendingMessagesFailed(Account account) {
            Memory memory = getMemory(account, null);
            memory.sendingState = MemorizingState.FAILED;
        }


        @Override
        public synchronized void synchronizeMailboxProgress(Account account, String folderName, int completed, int total) {
            Memory memory = getMemory(account, folderName);
            memory.folderCompleted = completed;
            memory.folderTotal = total;
        }


        @Override
        public synchronized void pendingCommandsProcessing(Account account) {
            Memory memory = getMemory(account, null);
            memory.processingState = MemorizingState.STARTED;
            memory.folderCompleted = 0;
            memory.folderTotal = 0;
        }
        @Override
        public synchronized void pendingCommandsFinished(Account account) {
            Memory memory = getMemory(account, null);
            memory.processingState = MemorizingState.FINISHED;
        }
        @Override
        public synchronized void pendingCommandStarted(Account account, String commandTitle) {
            Memory memory = getMemory(account, null);
            memory.processingCommandTitle = commandTitle;
        }

        @Override
        public synchronized void pendingCommandCompleted(Account account, String commandTitle) {
            Memory memory = getMemory(account, null);
            memory.processingCommandTitle = null;
        }

    }

    private void actOnMessages(Message[] messages, MessageActor actor) {
        Map<Account, Map<Folder, List<Message>>> accountMap = new HashMap<Account, Map<Folder, List<Message>>>();

        for (Message message : messages) {
            Folder folder = message.getFolder();
            Account account = folder.getAccount();

            Map<Folder, List<Message>> folderMap = accountMap.get(account);
            if (folderMap == null) {
                folderMap = new HashMap<Folder, List<Message>>();
                accountMap.put(account, folderMap);
            }
            List<Message> messageList = folderMap.get(folder);
            if (messageList == null) {
                messageList = new LinkedList<Message>();
                folderMap.put(folder, messageList);
            }

            messageList.add(message);
        }
        for (Map.Entry<Account, Map<Folder, List<Message>>> entry : accountMap.entrySet()) {
            Account account = entry.getKey();

            //account.refresh(Preferences.getPreferences(K9.app));
            Map<Folder, List<Message>> folderMap = entry.getValue();
            for (Map.Entry<Folder, List<Message>> folderEntry : folderMap.entrySet()) {
                Folder folder = folderEntry.getKey();
                List<Message> messageList = folderEntry.getValue();
                actor.act(account, folder, messageList);
            }
        }
    }

    interface MessageActor {
        public void act(final Account account, final Folder folder, final List<Message> messages);
    }
}<|MERGE_RESOLUTION|>--- conflicted
+++ resolved
@@ -4174,11 +4174,11 @@
      * Save a draft message.
      * @param account Account we are saving for.
      * @param message Message to save.
+     * @param existingDraftId
      * @return Message representing the entry in the local store.
      */
-<<<<<<< HEAD
-    public Message saveDraft(final Account account, final Message message) {
-        return saveMessage(account, message, account.getDraftsFolderName());
+    public Message saveDraft(final Account account, final Message message, long existingDraftId) {
+        return saveMessage(account, message, account.getDraftsFolderName(), existingDraftId, true);
     }
 
     /**
@@ -4190,16 +4190,27 @@
      */
     public Message saveMessage(final Account account, final Message message, final String
             folderName) {
-=======
-    public Message saveDraft(final Account account, final Message message, long existingDraftId) {
->>>>>>> 99e9bee7
+        return saveMessage(account, message, folderName, INVALID_MESSAGE_ID, false);
+    }
+
+    /**
+     * Save a message.
+     * @param account Account we are saving for.
+     * @param message Message to save.
+     * @param folderName String to save to.
+     * @param existingDraftId
+     * @param isDraft
+     * @return Message representing the entry in the local store.
+     */
+    public Message saveMessage(final Account account, final Message message, final String
+            folderName, final long existingDraftId, final boolean isDraft) {
         Message localMessage = null;
         try {
             LocalStore localStore = account.getLocalStore();
             LocalFolder localFolder = localStore.getFolder(folderName);
             localFolder.open(OpenMode.READ_WRITE);
 
-            if (existingDraftId != INVALID_MESSAGE_ID) {
+            if (isDraft && existingDraftId != INVALID_MESSAGE_ID) {
                 String uid = localFolder.getMessageUidById(existingDraftId);
                 message.setUid(uid);
             }
