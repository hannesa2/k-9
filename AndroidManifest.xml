<?xml version="1.0" encoding="utf-8"?>
<manifest
    xmlns:android="http://schemas.android.com/apk/res/android"
<<<<<<< HEAD
    android:versionCode="11032"
    android:versionName="3.390" package="com.fsck.k9"
=======
    android:versionCode="12036"
    android:versionName="3.503" package="com.fsck.k9"
>>>>>>> 605a0bdc
    >
    <uses-sdk
       android:minSdkVersion="3"
       android:targetSdkVersion="4"
       />
    <supports-screens
        android:largeScreens="true"
        android:normalScreens="true"
        android:smallScreens="true"
        android:anyDensity="true"
    />
    <uses-permission android:name="android.permission.RECEIVE_BOOT_COMPLETED"/>
    <uses-permission android:name="android.permission.READ_CONTACTS"/>
    <uses-permission android:name="android.permission.READ_SYNC_SETTINGS"/>

    <!-- Needed to get the owner name which is used when the first mail account is created -->
    <uses-permission android:name="android.permission.READ_OWNER_DATA"/>
    <uses-permission android:name="android.permission.GET_ACCOUNTS"/>

    <!-- Needed to mark a contact as contacted -->
    <uses-permission android:name="android.permission.WRITE_CONTACTS"/>

    <uses-permission android:name="android.permission.ACCESS_NETWORK_STATE"/>
    <uses-permission android:name="android.permission.INTERNET"/>
    <uses-permission android:name="android.permission.VIBRATE"/>
    <uses-permission android:name="android.permission.WAKE_LOCK"/>
    <uses-permission android:name="android.permission.WRITE_EXTERNAL_STORAGE" />
    <uses-permission android:name="org.thialfihar.android.apg.permission.READ_KEY_DETAILS" />

    <permission android:name="com.fsck.k9.permission.READ_ATTACHMENT"
                android:permissionGroup="android.permission-group.MESSAGES"
                android:protectionLevel="dangerous"
                android:label="@string/read_attachment_label"
                android:description="@string/read_attachment_desc"/>
    <uses-permission android:name="com.fsck.k9.permission.READ_ATTACHMENT"/>
    <permission android:name="com.fsck.k9.permission.REMOTE_CONTROL"
                 android:permissionGroup="android.permission-group.MESSAGES"
                 android:protectionLevel="dangerous"
                 android:label="@string/remote_control_label"
                 android:description="@string/remote_control_desc"/>
    <uses-permission android:name="com.fsck.k9.permission.REMOTE_CONTROL"/>
    <permission android:name="com.fsck.k9.permission.READ_MESSAGES"
                android:permissionGroup="android.permission-group.MESSAGES"
                android:protectionLevel="normal"
                android:label="@string/read_messages_label"
                android:description="@string/read_messages_desc"/>
    <uses-permission android:name="com.fsck.k9.permission.READ_MESSAGES"/>
    <permission android:name="com.fsck.k9.permission.DELETE_MESSAGES"
                android:permissionGroup="android.permission-group.MESSAGES"
                android:protectionLevel="normal"
                android:label="@string/delete_messages_label"
                android:description="@string/read_messages_desc"/>
    <uses-permission android:name="com.fsck.k9.permission.DELETE_MESSAGES"/>
    <application
        android:icon="@drawable/icon"
        android:label="@string/app_name"
        android:name="K9"
        android:allowTaskReparenting="false"
        >
        <meta-data android:name="android.app.default_searchable"
                   android:value=".activity.Search" />

        <activity
            android:name="com.fsck.k9.activity.Accounts"
            android:launchMode="singleInstance"
            android:configChanges="locale"
            android:label="@string/app_name">
            <intent-filter>
                <action android:name="android.intent.action.MAIN" />
                <category android:name="android.intent.category.DEFAULT" />
                <category android:name="android.intent.category.LAUNCHER" />
            </intent-filter>
        </activity>

        <activity
            android:name="com.fsck.k9.activity.setup.Prefs"
            android:label="@string/prefs_title"
            android:configChanges="locale"
            >
        </activity>
        <activity
            android:name="com.fsck.k9.activity.setup.FontSizeSettings"
            android:label="@string/font_size_settings_title"
            android:configChanges="locale"
            >
        </activity>
        <activity
            android:name="com.fsck.k9.activity.setup.AccountSetupBasics"
            android:label="@string/account_setup_basics_title"
            android:configChanges="locale"
            >
        </activity>
        <activity
            android:name="com.fsck.k9.activity.setup.AccountSetupAccountType"
            android:label="@string/account_setup_account_type_title"
            android:configChanges="locale"
            >
        </activity>
        <activity
            android:name="com.fsck.k9.activity.setup.AccountSetupIncoming"
            android:label="@string/account_setup_incoming_title"
            android:configChanges="locale"
            >
        </activity>
        <activity
            android:name="com.fsck.k9.activity.setup.AccountSetupComposition"
            android:label="@string/account_settings_composition_title"
            android:configChanges="locale"
        >
        </activity>
        <activity
            android:name="com.fsck.k9.activity.setup.AccountSetupOutgoing"
            android:label="@string/account_setup_outgoing_title"
            android:configChanges="locale"
            >
        </activity>
        <activity
            android:name="com.fsck.k9.activity.setup.AccountSetupOptions"
            android:label="@string/account_setup_options_title"
            android:configChanges="locale"
            >
        </activity>
        <activity
            android:name="com.fsck.k9.activity.setup.AccountSetupNames"
            android:label="@string/account_setup_names_title"
            android:configChanges="locale"
            >
        </activity>
        <activity
            android:name="com.fsck.k9.activity.ChooseFolder"
            android:theme="@style/Theme.K9Dialog"
            android:label="@string/choose_folder_title"
            android:configChanges="locale"
            >
        </activity>
        <activity
            android:name="com.fsck.k9.activity.ChooseIdentity"
            android:theme="@style/Theme.K9Dialog"
            android:label="@string/choose_identity_title"
            android:configChanges="locale"
            >
        </activity>
        <activity
            android:name="com.fsck.k9.activity.ChooseAccount"
            android:theme="@style/Theme.K9Dialog"
            android:label="@string/choose_account_title"
            >
        </activity>
        <activity
            android:name="com.fsck.k9.activity.ManageIdentities"
            android:label="@string/manage_identities_title"
            android:configChanges="locale"
            >
        </activity>
        <activity
            android:name="com.fsck.k9.activity.EditIdentity"
            android:label="@string/edit_identity_title"
            android:configChanges="locale"
            >
        </activity>
        <!-- XXX Note: this activity is hacked to ignore config changes,
             since it doesn't currently handle them correctly in code. -->
        <activity
            android:name="com.fsck.k9.activity.setup.AccountSetupCheckSettings"
            android:label="@string/account_setup_check_settings_title"
            android:configChanges="keyboardHidden|orientation|locale"
            >
        </activity>
        <activity
            android:name="com.fsck.k9.activity.setup.AccountSettings"
            android:label="@string/account_settings_title_fmt"
            android:configChanges="locale"
            >
        </activity>

        <activity
            android:name="com.fsck.k9.activity.setup.FolderSettings"
            android:theme="@android:style/Theme.Dialog"
            android:label="@string/folder_settings_title"
            android:configChanges="locale"
            >
        </activity>
        <activity
            android:name="com.fsck.k9.activity.FolderList"
            android:launchMode="singleTask"
            android:configChanges="locale"
            >
            <intent-filter>
                <!-- This action is only to allow an entry point for launcher shortcuts -->
                <action android:name="android.intent.action.MAIN" />
            </intent-filter>
        </activity>
        <activity
            android:name="com.fsck.k9.activity.MessageList"
            android:launchMode="singleTask"
            android:configChanges="locale"
            >
        </activity>
        <activity
            android:name="com.fsck.k9.activity.MessageView"
            android:theme="@android:style/Theme.Light"
            android:configChanges="locale"
            >
            <intent-filter>
                <action android:name="android.intent.action.VIEW" />
                <data
                    android:scheme="email"
                    android:host="messages"
                />
                <category android:name="android.intent.category.DEFAULT" />
            </intent-filter>
        </activity>
        <activity
            android:name="com.fsck.k9.activity.MessageCompose"
            android:label="@string/app_name"
            android:enabled="false"
            android:configChanges="locale"
            >
            <intent-filter>
                <action android:name="android.intent.action.SENDTO" />
                <data android:scheme="mailto" />
                <category android:name="android.intent.category.DEFAULT" />
            </intent-filter>
            <intent-filter>
                <action android:name="android.intent.action.SEND" />
                <data android:mimeType="*/*" />
                <category android:name="android.intent.category.DEFAULT" />
            </intent-filter>
            <intent-filter>
                <action android:name="android.intent.action.SEND_MULTIPLE" />
                <data android:mimeType="*/*" />
                <category android:name="android.intent.category.DEFAULT" />
            </intent-filter>
            <intent-filter>
                <action android:name="android.intent.action.VIEW" />
                <data android:scheme="mailto" />
                <category android:name="android.intent.category.DEFAULT" />
                <category android:name="android.intent.category.BROWSABLE" />
            </intent-filter>
        </activity>
        <!-- Search Activity - searchable -->
        <activity android:name="com.fsck.k9.activity.Search"
                  android:label="@string/search_action"
                  android:configChanges="locale"
                  >
            <intent-filter>
                <action android:name="android.intent.action.SEARCH" />
                <category android:name="android.intent.category.DEFAULT" />
            </intent-filter>
            <meta-data android:name="android.app.searchable"
                       android:resource="@xml/searchable" />
        </activity>
        <activity
            android:name="com.fsck.k9.activity.LauncherShortcuts"
            android:label="@string/shortcuts_title"
            android:configChanges="locale"
            >
            <intent-filter>
                <action android:name="android.intent.action.CREATE_SHORTCUT" />
                <category android:name="android.intent.category.DEFAULT" />
            </intent-filter>
        </activity>
        <activity
            android:name="com.fsck.k9.web.AccessibleEmailContentActivity"
            >
        </activity>

        <receiver android:name="com.fsck.k9.service.BootReceiver"
              android:enabled="true"
              >
            <intent-filter>
                <action android:name="android.intent.action.BOOT_COMPLETED" />
            </intent-filter>
            <intent-filter>
                <action android:name="android.intent.action.DEVICE_STORAGE_LOW" />
            </intent-filter>
            <intent-filter>
                <action android:name="android.intent.action.DEVICE_STORAGE_OK" />
            </intent-filter>
            <intent-filter>
                <action android:name="android.net.conn.CONNECTIVITY_CHANGE" />
            </intent-filter>
            <intent-filter>
                <action android:name="android.net.conn.BACKGROUND_DATA_SETTING_CHANGED" />
            </intent-filter>
            <intent-filter>
                <action android:name="com.android.sync.SYNC_CONN_STATUS_CHANGED" />
            </intent-filter>
              <intent-filter>
                <action android:name="com.fsck.k9.service.BroadcastReceiver.scheduleIntent"/>
            </intent-filter>
        </receiver>
        <receiver android:name="com.fsck.k9.service.RemoteControlReceiver"
               android:enabled="true"
               android:permission="com.fsck.k9.permission.REMOTE_CONTROL"
               >
               <intent-filter>
                 <action android:name="com.fsck.k9.K9RemoteControl.set"/>

             </intent-filter>
             <intent-filter>
                <action android:name="com.fsck.k9.K9RemoteControl.requestAccounts"/>

             </intent-filter>
         </receiver>
        <receiver android:name="com.fsck.k9.service.CoreReceiver"
              android:enabled="true"
              >
              <intent-filter>
                <action android:name="com.fsck.k9.service.CoreReceiver.wakeLockRelease"/>
            </intent-filter>
        </receiver>
        <receiver android:name="com.fsck.k9.service.StorageReceiver"
              android:enabled="true"
              >
            <intent-filter>
<!-- 
android.intent.action.MEDIA_MOUNTED

     * Broadcast Action:  External media is present and mounted at its mount point.
     * The path to the mount point for the removed media is contained in the Intent.mData field.
     * The Intent contains an extra with name "read-only" and Boolean value to indicate if the
     * media was mounted read only.

 -->
                <action android:name="android.intent.action.MEDIA_MOUNTED"/>
<!-- 

MEDIA_EJECT and MEDIA_UNMOUNTED are not defined here: they have to be dynamically registered 
otherwise it would make K-9 start at the wrong time

 -->
                <data android:scheme="file"/>
            </intent-filter>
        </receiver>
        <service
            android:name="com.fsck.k9.service.MailService"
            android:enabled="true"
            >
        </service>
        <service
             android:name="com.fsck.k9.service.PushService"
             android:enabled="true"
             >
         </service>
         <service
             android:name="com.fsck.k9.service.PollService"
             android:enabled="true"
            >
         </service>
         <service
              android:name="com.fsck.k9.service.RemoteControlService"
              android:enabled="true"
              android:permission="com.fsck.k9.permission.REMOTE_CONTROL"
             >
          </service>
         <service
             android:name="com.fsck.k9.service.SleepService"
             android:enabled="true"
             >
         </service>
        <provider
            android:name="com.fsck.k9.provider.AttachmentProvider"
            android:authorities="com.fsck.k9.attachmentprovider"
            android:multiprocess="true"
            android:grantUriPermissions="true"
            android:readPermission="com.fsck.k9.permission.READ_ATTACHMENT"
            />
        <provider
            android:name="com.fsck.k9.provider.MessageProvider"
            android:authorities="com.fsck.k9.messageprovider"
            android:multiprocess="true"
            android:grantUriPermissions="true"
            android:readPermission="com.fsck.k9.permission.READ_MESSAGES"
            android:writePermission="com.fsck.k9.permission.DELETE_MESSAGES"
            />
    </application>
</manifest><|MERGE_RESOLUTION|>--- conflicted
+++ resolved
@@ -1,13 +1,8 @@
 <?xml version="1.0" encoding="utf-8"?>
 <manifest
     xmlns:android="http://schemas.android.com/apk/res/android"
-<<<<<<< HEAD
-    android:versionCode="11032"
-    android:versionName="3.390" package="com.fsck.k9"
-=======
     android:versionCode="12036"
     android:versionName="3.503" package="com.fsck.k9"
->>>>>>> 605a0bdc
     >
     <uses-sdk
        android:minSdkVersion="3"
