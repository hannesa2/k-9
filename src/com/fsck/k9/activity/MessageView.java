package com.fsck.k9.activity;

import java.io.File;
import java.util.ArrayList;
import java.util.Collection;
import java.util.List;

import android.app.Dialog;
import android.app.ProgressDialog;
import android.content.Context;
import android.content.Intent;
import android.content.SharedPreferences.Editor;
import android.net.Uri;
import android.os.AsyncTask;
import android.os.Bundle;
import android.os.Handler;
import android.util.Log;
import android.view.GestureDetector;
import android.view.KeyEvent;
import android.view.MotionEvent;
import android.view.View;
import android.view.View.OnClickListener;
import android.widget.Toast;

import com.actionbarsherlock.app.ActionBar;
import com.actionbarsherlock.view.Menu;
import com.actionbarsherlock.view.MenuItem;
import com.actionbarsherlock.view.Window;
import com.fsck.k9.Account;
import com.fsck.k9.K9;
import com.fsck.k9.Preferences;
import com.fsck.k9.R;
import com.fsck.k9.controller.MessagingController;
import com.fsck.k9.controller.MessagingListener;
import com.fsck.k9.crypto.PgpData;
import com.fsck.k9.helper.FileBrowserHelper;
import com.fsck.k9.helper.FileBrowserHelper.FileBrowserFailOverCallback;
import com.fsck.k9.mail.Flag;
import com.fsck.k9.mail.Message;
import com.fsck.k9.mail.MessagingException;
import com.fsck.k9.mail.Part;
import com.fsck.k9.mail.store.LocalStore.LocalMessage;
import com.fsck.k9.mail.store.StorageManager;
import com.fsck.k9.view.AttachmentView;
import com.fsck.k9.view.AttachmentView.AttachmentFileDownloadCallback;
import com.fsck.k9.view.MessageTitleView;
import com.fsck.k9.view.SingleMessageView;

public class MessageView extends K9Activity implements OnClickListener {
    private static final String EXTRA_MESSAGE_REFERENCE = "com.fsck.k9.MessageView_messageReference";
    private static final String EXTRA_MESSAGE_REFERENCES = "com.fsck.k9.MessageView_messageReferences";
    private static final String EXTRA_MESSAGE_LIST_EXTRAS = "com.fsck.k9.MessageView_messageListExtras";
    private static final String STATE_PGP_DATA = "pgpData";
    private static final int ACTIVITY_CHOOSE_FOLDER_MOVE = 1;
    private static final int ACTIVITY_CHOOSE_FOLDER_COPY = 2;
    private static final int ACTIVITY_CHOOSE_DIRECTORY = 3;

    private SingleMessageView mMessageView;
    private MessageTitleView mTitleView;

    private PgpData mPgpData;
    private Menu mMenu;
    private Account mAccount;
    private MessageReference mMessageReference;
    private ArrayList<MessageReference> mMessageReferences;
    private Message mMessage;
    private static final int PREVIOUS = 1;
    private static final int NEXT = 2;
    private int mLastDirection = (K9.messageViewShowNext()) ? NEXT : PREVIOUS;
    private MessagingController mController = MessagingController.getInstance(getApplication());
    private MessageReference mNextMessage = null;
    private MessageReference mPreviousMessage = null;
    private Listener mListener = new Listener();
    private MessageViewHandler mHandler = new MessageViewHandler();
    private StorageManager.StorageListener mStorageListener = new StorageListenerImplementation();

    private MenuItem mToggleMessageViewMenu;

    /** this variable is used to save the calling AttachmentView
     *  until the onActivityResult is called.
     *  => with this reference we can identity the caller
     */
    private AttachmentView attachmentTmpStore;

    /**
     * Used to temporarily store the destination folder for refile operations if a confirmation
     * dialog is shown.
     */
    private String mDstFolder;

    /**
     * The extras used to create the {@link MessageList} instance that created this activity. May
     * be {@code null}.
     *
     * @see MessageList#actionHandleFolder(Context, Bundle)
     */
    private Bundle mMessageListExtras;

    /**
     * Screen width in pixels.
     *
     * <p>
     * Used to detect right-to-left bezel swipes.
     * </p>
     *
     * @see #onSwipeRightToLeft(MotionEvent, MotionEvent)
     */
    private int mScreenWidthInPixels;


    private final class StorageListenerImplementation implements StorageManager.StorageListener {
        @Override
        public void onUnmount(String providerId) {
            if (!providerId.equals(mAccount.getLocalStorageProviderId())) {
                return;
            }
            runOnUiThread(new Runnable() {
                @Override
                public void run() {
                    onAccountUnavailable();
                }
            });
        }

        @Override
        public void onMount(String providerId) {
            /* no-op */
        }
    }

    @Override
    public boolean dispatchKeyEvent(KeyEvent event) {
        boolean ret = false;
        if (KeyEvent.ACTION_DOWN == event.getAction()) {
            ret = onCustomKeyDown(event.getKeyCode(), event);
        }
        if (!ret) {
            ret = super.dispatchKeyEvent(event);
        }
        return ret;
    }

    /**
     * Handle hotkeys
     *
     * <p>
     * This method is called by {@link #dispatchKeyEvent(KeyEvent)} before any view had the chance
     * to consume this key event.
     * </p>
     *
     * @param keyCode
     *         The value in {@code event.getKeyCode()}.
     * @param event
     *         Description of the key event.
     *
     * @return {@code true} if this event was consumed.
     */
    public boolean onCustomKeyDown(final int keyCode, final KeyEvent event) {
        switch (keyCode) {
        case KeyEvent.KEYCODE_VOLUME_UP: {
            if (K9.useVolumeKeysForNavigationEnabled()) {
                onNext();
                return true;
            }
            break;
        }
        case KeyEvent.KEYCODE_VOLUME_DOWN: {
            if (K9.useVolumeKeysForNavigationEnabled()) {
                onPrevious();
                return true;
            }
            break;
        }
        case KeyEvent.KEYCODE_DEL: {
            onDelete();
            return true;
        }
        case KeyEvent.KEYCODE_D: {
            onDelete();
            return true;
        }
        case KeyEvent.KEYCODE_F: {
            onForward();
            return true;
        }
        case KeyEvent.KEYCODE_A: {
            onReplyAll();
            return true;
        }
        case KeyEvent.KEYCODE_R: {
            onReply();
            return true;
        }
        case KeyEvent.KEYCODE_G: {
            onFlag();
            return true;
        }
        case KeyEvent.KEYCODE_M: {
            onMove();
            return true;
        }
        case KeyEvent.KEYCODE_S: {
            onRefile(mAccount.getSpamFolderName());
            return true;
        }
        case KeyEvent.KEYCODE_V: {
            onRefile(mAccount.getArchiveFolderName());
            return true;
        }
        case KeyEvent.KEYCODE_Y: {
            onCopy();
            return true;
        }
        case KeyEvent.KEYCODE_J:
        case KeyEvent.KEYCODE_P: {
            onPrevious();
            return true;
        }
        case KeyEvent.KEYCODE_N:
        case KeyEvent.KEYCODE_K: {
            onNext();
            return true;
        }
        case KeyEvent.KEYCODE_Z: {
            mHandler.post(new Runnable() {
                public void run() {
                    mMessageView.zoom(event);
                }
            });
            return true;
        }
        case KeyEvent.KEYCODE_H: {
            Toast toast = Toast.makeText(this, R.string.message_help_key, Toast.LENGTH_LONG);
            toast.show();
            return true;
        }
        }
        return false;
    }

    @Override
    public boolean onKeyUp(int keyCode, KeyEvent event) {
        // Swallow these events too to avoid the audible notification of a volume change
        if (K9.useVolumeKeysForNavigationEnabled()) {
            if ((keyCode == KeyEvent.KEYCODE_VOLUME_UP) || (keyCode == KeyEvent.KEYCODE_VOLUME_DOWN)) {
                if (K9.DEBUG)
                    Log.v(K9.LOG_TAG, "Swallowed key up.");
                return true;
            }
        }
        return super.onKeyUp(keyCode, event);
    }

    class MessageViewHandler extends Handler {

        public void progress(final boolean progress) {
            runOnUiThread(new Runnable() {
                public void run() {
                    setSupportProgressBarIndeterminateVisibility(progress);
                }
            });
        }

        public void addAttachment(final View attachmentView) {
            runOnUiThread(new Runnable() {
                public void run() {
                    mMessageView.addAttachment(attachmentView);
                }
            });
        }

        /* A helper for a set of "show a toast" methods */
        private void showToast(final String message, final int toastLength)  {
            runOnUiThread(new Runnable() {
                public void run() {
                    Toast.makeText(MessageView.this, message, toastLength).show();
                }
            });
        }

        public void networkError() {
            showToast(getString(R.string.status_network_error), Toast.LENGTH_LONG);
        }

        public void invalidIdError() {
            showToast(getString(R.string.status_invalid_id_error), Toast.LENGTH_LONG);
        }


        public void fetchingAttachment() {
            showToast(getString(R.string.message_view_fetching_attachment_toast), Toast.LENGTH_SHORT);
        }
    }

    public static void actionView(Context context, MessageReference messRef,
            ArrayList<MessageReference> messReferences, Bundle messageListExtras) {
        Intent i = new Intent(context, MessageView.class);
        i.addFlags(Intent.FLAG_ACTIVITY_CLEAR_TOP);
        i.putExtra(EXTRA_MESSAGE_LIST_EXTRAS, messageListExtras);
        i.putExtra(EXTRA_MESSAGE_REFERENCE, messRef);
        i.putParcelableArrayListExtra(EXTRA_MESSAGE_REFERENCES, messReferences);
        context.startActivity(i);
    }

    @Override
    public void onCreate(Bundle icicle) {
        super.onCreate(icicle);
        setTheme(K9.getK9ThemeResourceId(K9.getK9MessageViewTheme()));
        requestWindowFeature(Window.FEATURE_INDETERMINATE_PROGRESS);
        setContentView(R.layout.message_view);

        mMessageView = (SingleMessageView) findViewById(R.id.message_view);

        //set a callback for the attachment view. With this callback the attachmentview
        //request the start of a filebrowser activity.
        mMessageView.setAttachmentCallback(new AttachmentFileDownloadCallback() {

            @Override
            public void showFileBrowser(final AttachmentView caller) {
                FileBrowserHelper.getInstance()
                .showFileBrowserActivity(MessageView.this,
                                         null,
                                         MessageView.ACTIVITY_CHOOSE_DIRECTORY,
                                         callback);
                attachmentTmpStore = caller;
            }
            FileBrowserFailOverCallback callback = new FileBrowserFailOverCallback() {

                @Override
                public void onPathEntered(String path) {
                    attachmentTmpStore.writeFile(new File(path));
                }

                @Override
                public void onCancel() {
                    // canceled, do nothing
                }
            };
        });

        mMessageView.initialize(this);
        mMessageView.downloadRemainderButton().setOnClickListener(this);
        initializeActionBar();

        setTitle("");
        final Intent intent = getIntent();

        mMessageListExtras = intent.getParcelableExtra(EXTRA_MESSAGE_LIST_EXTRAS);

        Uri uri = intent.getData();
        if (icicle != null) {
            // TODO This code seems unnecessary since the icicle should already be thawed in onRestoreInstanceState().
            mMessageReference = icicle.getParcelable(EXTRA_MESSAGE_REFERENCE);
            mMessageReferences = icicle.getParcelableArrayList(EXTRA_MESSAGE_REFERENCES);
            mPgpData = (PgpData) icicle.getSerializable(STATE_PGP_DATA);
        } else {
            if (uri == null) {
                mMessageReference = intent.getParcelableExtra(EXTRA_MESSAGE_REFERENCE);
                mMessageReferences = intent.getParcelableArrayListExtra(EXTRA_MESSAGE_REFERENCES);
            } else {
                List<String> segmentList = uri.getPathSegments();
                if (segmentList.size() != 3) {
                    //TODO: Use resource to externalize message
                    Toast.makeText(this, "Invalid intent uri: " + uri.toString(), Toast.LENGTH_LONG).show();
                    return;
                }

                String accountId = segmentList.get(0);
                Collection<Account> accounts = Preferences.getPreferences(this).getAvailableAccounts();
                boolean found = false;
                for (Account account : accounts) {
                    if (String.valueOf(account.getAccountNumber()).equals(accountId)) {
                        mAccount = account;
                        found = true;
                        break;
                    }
                }
                if (!found) {
                    //TODO: Use resource to externalize message
                    Toast.makeText(this, "Invalid account id: " + accountId, Toast.LENGTH_LONG).show();
                    return;
                }

                mMessageReference = new MessageReference();
                mMessageReference.accountUuid = mAccount.getUuid();
                mMessageReference.folderName = segmentList.get(1);
                mMessageReference.uid = segmentList.get(2);
                mMessageReferences = new ArrayList<MessageReference>();
            }
        }

        mAccount = Preferences.getPreferences(this).getAccount(mMessageReference.accountUuid);
        mScreenWidthInPixels = getResources().getDisplayMetrics().widthPixels;

        // Enable gesture detection for MessageViews
        mGestureDetector = new GestureDetector(new MyGestureDetector(false));

        displayMessage(mMessageReference);
    }

    @Override
    protected void onSaveInstanceState(Bundle outState) {
        super.onSaveInstanceState(outState);
        outState.putParcelable(EXTRA_MESSAGE_REFERENCE, mMessageReference);
        outState.putParcelableArrayList(EXTRA_MESSAGE_REFERENCES, mMessageReferences);
        outState.putSerializable(STATE_PGP_DATA, mPgpData);
    }

    @Override
    protected void onRestoreInstanceState(Bundle savedInstanceState) {
        super.onRestoreInstanceState(savedInstanceState);
        mPgpData = (PgpData) savedInstanceState.getSerializable(STATE_PGP_DATA);
        mMessageView.updateCryptoLayout(mAccount.getCryptoProvider(), mPgpData, mMessage);
    }

    private void initializeActionBar() {
        final ActionBar actionBar = getSupportActionBar();

        actionBar.setDisplayHomeAsUpEnabled(true);
        actionBar.setDisplayShowCustomEnabled(true);
        actionBar.setCustomView(R.layout.actionbar_message_view);

        final View customView = actionBar.getCustomView();
        mTitleView = (MessageTitleView) customView.findViewById(android.R.id.title);
        mTitleView.setMessageHeader(mMessageView.getMessageHeaderView());
    }

    private void displayMessage(MessageReference ref) {
        mMessageReference = ref;
        if (K9.DEBUG)
            Log.d(K9.LOG_TAG, "MessageView displaying message " + mMessageReference);
        mAccount = Preferences.getPreferences(this).getAccount(mMessageReference.accountUuid);
        findSurroundingMessagesUid();
        // start with fresh, empty PGP data
        mPgpData = new PgpData();

        // Clear previous message
        mMessageView.resetView();
        mMessageView.resetHeaderView();

        mController.loadMessageForView(mAccount, mMessageReference.folderName, mMessageReference.uid, mListener);
        configureMenu(mMenu);
    }

    private void findSurroundingMessagesUid() {
        mNextMessage = mPreviousMessage = null;
        int i = mMessageReferences.indexOf(mMessageReference);
        if (i < 0)
            return;
        if (i != 0)
            mNextMessage = mMessageReferences.get(i - 1);
        if (i != (mMessageReferences.size() - 1))
            mPreviousMessage = mMessageReferences.get(i + 1);
    }

    @Override
    public void onResume() {
        super.onResume();
        if (!mAccount.isAvailable(this)) {
            onAccountUnavailable();
            return;
        }
        StorageManager.getInstance(getApplication()).addListener(mStorageListener);
    }

    @Override
    protected void onPause() {
        StorageManager.getInstance(getApplication()).removeListener(mStorageListener);
        super.onPause();
    }

    protected void onAccountUnavailable() {
        finish();
        // TODO inform user about account unavailability using Toast
        Accounts.listAccounts(this);
    }

    /**
     * Called from UI thread when user select Delete
     */
    private void onDelete() {
        if (K9.confirmDelete() || (K9.confirmDeleteStarred() && mMessage.isSet(Flag.FLAGGED))) {
            showDialog(R.id.dialog_confirm_delete);
        } else {
            delete();
        }
    }

    private void delete() {
        if (mMessage != null) {
            // Disable the delete button after it's tapped (to try to prevent
            // accidental clicks)
            mMenu.findItem(R.id.delete).setEnabled(false);
            Message messageToDelete = mMessage;
            showNextMessageOrReturn();
            mController.deleteMessages(new Message[] {messageToDelete}, null);
        }
    }

    private void onRefile(String dstFolder) {
        if (!mController.isMoveCapable(mAccount)) {
            return;
        }
        if (!mController.isMoveCapable(mMessage)) {
            Toast toast = Toast.makeText(this, R.string.move_copy_cannot_copy_unsynced_message, Toast.LENGTH_LONG);
            toast.show();
            return;
        }

        if (K9.FOLDER_NONE.equalsIgnoreCase(dstFolder)) {
            return;
        }

        if (mAccount.getSpamFolderName().equals(dstFolder) && K9.confirmSpam()) {
            mDstFolder = dstFolder;
            showDialog(R.id.dialog_confirm_spam);
        } else {
            refileMessage(dstFolder);
        }
    }

    private void refileMessage(String dstFolder) {
        String srcFolder = mMessageReference.folderName;
        Message messageToMove = mMessage;
        showNextMessageOrReturn();
        mController.moveMessage(mAccount, srcFolder, messageToMove, dstFolder, null);
    }

    private void showNextMessageOrReturn() {
        if (K9.messageViewReturnToList()) {
            finish();
        } else {
            showNextMessage();
        }
    }

    private void showNextMessage() {
        findSurroundingMessagesUid();
        mMessageReferences.remove(mMessageReference);
        if (mLastDirection == NEXT && mNextMessage != null) {
            onNext();
        } else if (mLastDirection == PREVIOUS && mPreviousMessage != null) {
            onPrevious();
        } else if (mNextMessage != null) {
            onNext();
        } else if (mPreviousMessage != null) {
            onPrevious();
        } else {
            finish();
        }
    }


    private void onReply() {
        if (mMessage != null) {
            MessageCompose.actionReply(this, mAccount, mMessage, false, mPgpData.getDecryptedData());
            finish();
        }
    }

    private void onReplyAll() {
        if (mMessage != null) {
            MessageCompose.actionReply(this, mAccount, mMessage, true, mPgpData.getDecryptedData());
            finish();
        }
    }

    private void onForward() {
        if (mMessage != null) {
            MessageCompose.actionForward(this, mAccount, mMessage, mPgpData.getDecryptedData());
            finish();
        }
    }

    private void onFlag() {
        if (mMessage != null) {
            boolean newState = !mMessage.isSet(Flag.FLAGGED);
            mController.setFlag(mAccount, mMessage.getFolder().getRemoteName(),
                    new Message[] { mMessage }, Flag.FLAGGED, newState);
            mMessageView.setHeaders(mMessage, mAccount);
        }
    }

    private void onMove() {
        if ((!mController.isMoveCapable(mAccount))
                || (mMessage == null)) {
            return;
        }
        if (!mController.isMoveCapable(mMessage)) {
            Toast toast = Toast.makeText(this, R.string.move_copy_cannot_copy_unsynced_message, Toast.LENGTH_LONG);
            toast.show();
            return;
        }

        startRefileActivity(ACTIVITY_CHOOSE_FOLDER_MOVE);
    }

    private void onCopy() {
        if ((!mController.isCopyCapable(mAccount))
                || (mMessage == null)) {
            return;
        }
        if (!mController.isCopyCapable(mMessage)) {
            Toast toast = Toast.makeText(this, R.string.move_copy_cannot_copy_unsynced_message, Toast.LENGTH_LONG);
            toast.show();
            return;
        }

        startRefileActivity(ACTIVITY_CHOOSE_FOLDER_COPY);
    }

    private void onToggleColors() {
        if (K9.getK9MessageViewTheme() == K9.THEME_DARK) {
            K9.setK9MessageViewTheme(K9.THEME_LIGHT);
        } else {
            K9.setK9MessageViewTheme(K9.THEME_DARK);
        }

        new AsyncTask<Object, Object, Object>() {
            @Override
            protected Object doInBackground(Object... params) {
                Preferences prefs = Preferences.getPreferences(getApplicationContext());
                Editor editor = prefs.getPreferences().edit();
                K9.save(editor);
                editor.commit();
                return null;
            }
        }.execute();

        // restart the current activity, so that the theme change can be applied
        Intent intent = getIntent();
        intent.addFlags(Intent.FLAG_ACTIVITY_NO_ANIMATION);
        finish();
        overridePendingTransition(0, 0); // disable animations to speed up the switch
        startActivity(intent);
        overridePendingTransition(0, 0);
    }

    private void startRefileActivity(int activity) {
        Intent intent = new Intent(this, ChooseFolder.class);
        intent.putExtra(ChooseFolder.EXTRA_ACCOUNT, mAccount.getUuid());
        intent.putExtra(ChooseFolder.EXTRA_CUR_FOLDER, mMessageReference.folderName);
        intent.putExtra(ChooseFolder.EXTRA_SEL_FOLDER, mAccount.getLastSelectedFolderName());
        intent.putExtra(ChooseFolder.EXTRA_MESSAGE, mMessageReference);
        startActivityForResult(intent, activity);
    }


    @Override
    protected void onActivityResult(int requestCode, int resultCode, Intent data) {
        if (mAccount.getCryptoProvider().onActivityResult(this, requestCode, resultCode, data, mPgpData)) {
            return;
        }
        if (resultCode != RESULT_OK)
            return;
        switch (requestCode) {
        case ACTIVITY_CHOOSE_DIRECTORY:
            if (resultCode == RESULT_OK && data != null) {
                // obtain the filename
                Uri fileUri = data.getData();
                if (fileUri != null) {
                    String filePath = fileUri.getPath();
                    if (filePath != null) {
                        attachmentTmpStore.writeFile(new File(filePath));
                    }
                }
            }

            break;
        case ACTIVITY_CHOOSE_FOLDER_MOVE:
        case ACTIVITY_CHOOSE_FOLDER_COPY:
            if (data == null)
                return;
            String destFolderName = data.getStringExtra(ChooseFolder.EXTRA_NEW_FOLDER);
            String srcFolderName = data.getStringExtra(ChooseFolder.EXTRA_CUR_FOLDER);
            MessageReference ref = data.getParcelableExtra(ChooseFolder.EXTRA_MESSAGE);
            if (mMessageReference.equals(ref)) {
                mAccount.setLastSelectedFolderName(destFolderName);
                switch (requestCode) {
                case ACTIVITY_CHOOSE_FOLDER_MOVE:
                    Message messageToMove = mMessage;
                    showNextMessageOrReturn();
                    mController.moveMessage(mAccount, srcFolderName, messageToMove, destFolderName, null);
                    break;
                case ACTIVITY_CHOOSE_FOLDER_COPY:
                    mController.copyMessage(mAccount, srcFolderName, mMessage, destFolderName, null);
                    break;
                }
            }
            break;
        }
    }

    private void onSendAlternate() {
        if (mMessage != null) {
            mController.sendAlternate(this, mAccount, mMessage);
        }
    }

    /**
     * Handle a right-to-left swipe starting at the edge of the screen as "move to next message."
     */
    @Override
    protected void onSwipeRightToLeft(MotionEvent e1, MotionEvent e2) {
        if ((int) e1.getRawX() > mScreenWidthInPixels - BEZEL_SWIPE_THRESHOLD) {
            onNext();
        }
    }

    /**
     * Handle a left-to-right swipe starting at the edge of the screen as
     * "move to previous message."
     */
    @Override
    protected void onSwipeLeftToRight(MotionEvent e1, MotionEvent e2) {
        if ((int) e1.getRawX() < BEZEL_SWIPE_THRESHOLD) {
            onPrevious();
        }
    }

    protected void onNext() {
        // Reset scroll percentage when we change messages
        if (mNextMessage == null) {
            Toast.makeText(this, getString(R.string.end_of_folder), Toast.LENGTH_SHORT).show();
            return;
        }
        mLastDirection = NEXT;
        //toggleActionsState(mMenu, false);
        if (K9.showAnimations()) {
            mMessageView.startAnimation(outToLeftAnimation());
        }
        displayMessage(mNextMessage);
    }

    protected void onPrevious() {
        // Reset scroll percentage when we change messages
        if (mPreviousMessage == null) {
            Toast.makeText(this, getString(R.string.end_of_folder), Toast.LENGTH_SHORT).show();
            return;
        }
        mLastDirection = PREVIOUS;
        //toggleActionsState(mMenu, false);
        if (K9.showAnimations()) {
            mMessageView.startAnimation(inFromRightAnimation());
        }
        displayMessage(mPreviousMessage);
    }

    private void onToggleRead() {
        if (mMessage != null) {
            mController.setFlag(mAccount, mMessage.getFolder().getName(),
                    new Message[] { mMessage }, Flag.SEEN, !mMessage.isSet(Flag.SEEN));
            mMessageView.setHeaders(mMessage, mAccount);
            String subject = mMessage.getSubject();
            setTitle(subject);
            updateUnreadToggleTitle();
        }
    }

    private void onDownloadRemainder() {
        if (mMessage.isSet(Flag.X_DOWNLOADED_FULL)) {
            return;
        }
        mMessageView.downloadRemainderButton().setEnabled(false);
        mController.loadMessageForViewRemote(mAccount, mMessageReference.folderName, mMessageReference.uid, mListener);
    }


    public void onClick(View view) {
        switch (view.getId()) {
        case R.id.download:
            ((AttachmentView)view).saveFile();
            break;
        case R.id.download_remainder:
            onDownloadRemainder();
            break;
        }
    }

    @Override
    public boolean onOptionsItemSelected(MenuItem item) {
        switch (item.getItemId()) {
        case android.R.id.home:
            finish();
            break;
        case R.id.next_message:
            onNext();
            break;
        case R.id.previous_message:
            onPrevious();
            break;
        case R.id.delete:
            onDelete();
            break;
        case R.id.reply:
            onReply();
            break;
        case R.id.reply_all:
            onReplyAll();
            break;
        case R.id.forward:
            onForward();
            break;
        case R.id.share:
            onSendAlternate();
            break;
        case R.id.toggle_unread:
            onToggleRead();
            break;
        case R.id.archive:
            onRefile(mAccount.getArchiveFolderName());
            break;
        case R.id.spam:
            onRefile(mAccount.getSpamFolderName());
            break;
        case R.id.move:
            onMove();
            break;
        case R.id.copy:
            onCopy();
            break;
        case R.id.select_text:
            mMessageView.beginSelectingText();
            break;
        case R.id.toggle_message_view_theme:
            onToggleColors();
            break;
        default:
            return super.onOptionsItemSelected(item);
        }
        return true;
    }

    @Override
    public boolean onCreateOptionsMenu(Menu menu) {
        super.onCreateOptionsMenu(menu);
        getSupportMenuInflater().inflate(R.menu.message_view_option, menu);
        mMenu = menu;
        configureMenu(menu);
        return true;
    }

    private void configureMenu(Menu menu) {
        // first run displayMessage() gets called before onCreateOptionMenu()
        if (menu == null) {
            return;
        }

        // enable them all
        menu.findItem(R.id.copy).setVisible(true);
        menu.findItem(R.id.move).setVisible(true);
        menu.findItem(R.id.archive).setVisible(true);
        menu.findItem(R.id.spam).setVisible(true);

        mToggleMessageViewMenu = menu.findItem(R.id.toggle_message_view_theme);
        if (K9.getK9MessageViewTheme() == K9.THEME_DARK) {
            mToggleMessageViewMenu.setTitle(R.string.message_view_theme_action_light);
        } else {
            mToggleMessageViewMenu.setTitle(R.string.message_view_theme_action_dark);
        }

        toggleActionsState(menu, true);

        if (mNextMessage != null) {

            menu.findItem(R.id.next_message).setEnabled(true);
            menu.findItem(R.id.next_message).getIcon().setAlpha(255);
        } else {
            menu.findItem(R.id.next_message).getIcon().setAlpha(127);
            menu.findItem(R.id.next_message).setEnabled(false);
        }

        if (mPreviousMessage != null) {
            menu.findItem(R.id.previous_message).setEnabled(true);
            menu.findItem(R.id.previous_message).getIcon().setAlpha(255);
        } else {
            menu.findItem(R.id.previous_message).getIcon().setAlpha(127);
            menu.findItem(R.id.previous_message).setEnabled(false);
        }

        updateUnreadToggleTitle();

        // comply with the setting
        if (!mAccount.getEnableMoveButtons()) {
            menu.findItem(R.id.move).setVisible(false);
            menu.findItem(R.id.archive).setVisible(false);
            menu.findItem(R.id.spam).setVisible(false);
        } else {
            // check message, folder capability
            if (!mController.isCopyCapable(mAccount)) {
                menu.findItem(R.id.copy).setVisible(false);
            }

            if (mController.isMoveCapable(mAccount)) {
                menu.findItem(R.id.move).setVisible(true);

                menu.findItem(R.id.archive).setVisible(
                    !mMessageReference.folderName.equals(mAccount.getArchiveFolderName())
                        && mAccount.hasArchiveFolder());

                menu.findItem(R.id.spam).setVisible(
                    !mMessageReference.folderName.equals(mAccount.getSpamFolderName())
                        && mAccount.hasSpamFolder());
            } else {
                menu.findItem(R.id.copy).setVisible(false);
                menu.findItem(R.id.move).setVisible(false);
                menu.findItem(R.id.archive).setVisible(false);
                menu.findItem(R.id.spam).setVisible(false);
            }
        }
    }

    /**
     * Set the title of the "Toggle Unread" menu item based upon the current read state of the message.
     */
    public void updateUnreadToggleTitle() {
        if (mMessage != null && mMenu != null) {
            if (mMessage.isSet(Flag.SEEN)) {
                mMenu.findItem(R.id.toggle_unread).setTitle(R.string.mark_as_unread_action);
            } else {
                mMenu.findItem(R.id.toggle_unread).setTitle(R.string.mark_as_read_action);
            }
        }
    }

    private void toggleActionsState(Menu menu, boolean state) {
        for (int i = 0; i < menu.size(); ++i) {
            menu.getItem(i).setEnabled(state);
        }
    }

    // TODO: when switching to API version 8, override onCreateDialog(int, Bundle)

    /**
     * @param id The id of the dialog.
     * @return The dialog. If you return null, the dialog will not be created.
     * @see android.app.Activity#onCreateDialog(int)
     */
    @Override
    protected Dialog onCreateDialog(final int id) {
        switch (id) {
        case R.id.dialog_confirm_delete:
            return ConfirmationDialog.create(this, id,
                                             R.string.dialog_confirm_delete_title,
                                             R.string.dialog_confirm_delete_message,
                                             R.string.dialog_confirm_delete_confirm_button,
                                             R.string.dialog_confirm_delete_cancel_button,
            new Runnable() {
                @Override
                public void run() {
                    delete();
                }
            });
        case R.id.dialog_confirm_spam:
            return ConfirmationDialog.create(this, id,
                                             R.string.dialog_confirm_spam_title,
                                             getResources().getQuantityString(R.plurals.dialog_confirm_spam_message, 1),
                                             R.string.dialog_confirm_spam_confirm_button,
                                             R.string.dialog_confirm_spam_cancel_button,
            new Runnable() {
                @Override
                public void run() {
                    refileMessage(mDstFolder);
                    mDstFolder = null;
                }
            });
        case R.id.dialog_attachment_progress:
            ProgressDialog d = new ProgressDialog(this);
            d.setIndeterminate(true);
            d.setTitle(R.string.dialog_attachment_progress_title);
            return d;
        }
        return super.onCreateDialog(id);
    }

<<<<<<< HEAD
    @Override
    public boolean onPrepareOptionsMenu(Menu menu) {
        if (menu != null) {
            MenuItem flagItem = menu.findItem(R.id.flag);
            if (flagItem != null && mMessage != null) {
                flagItem.setTitle((mMessage.isSet(Flag.FLAGGED) ? R.string.unflag_action : R.string.flag_action));
            }
            MenuItem additionalHeadersItem = menu.findItem(R.id.show_full_header);
            if (additionalHeadersItem != null) {
                additionalHeadersItem.setTitle(mMessageView.additionalHeadersVisible() ?
                                               R.string.hide_full_header_action : R.string.show_full_header_action);
            }

            if (mMessage != null) {
                int actionTitle = mMessage.isSet(Flag.SEEN) ?
                        R.string.mark_as_unread_action : R.string.mark_as_read_action;
                menu.findItem(R.id.mark_as_unread).setTitle(actionTitle);
            }
        }
        return super.onPrepareOptionsMenu(menu);
    }
    
=======
>>>>>>> 0c691999
    class Listener extends MessagingListener {
        @Override
        public void loadMessageForViewHeadersAvailable(final Account account, String folder, String uid,
                final Message message) {
            if (!mMessageReference.uid.equals(uid) || !mMessageReference.folderName.equals(folder)
                    || !mMessageReference.accountUuid.equals(account.getUuid())) {
                return;
            }

            /*
             * Clone the message object because the original could be modified by
             * MessagingController later. This could lead to a ConcurrentModificationException
             * when that same object is accessed by the UI thread (below).
             *
             * See issue 3953
             *
             * This is just an ugly hack to get rid of the most pressing problem. A proper way to
             * fix this is to make Message thread-safe. Or, even better, rewriting the UI code to
             * access messages via a ContentProvider.
             *
             */
            final Message clonedMessage = message.clone();

            runOnUiThread(new Runnable() {
                public void run() {
                    if (!clonedMessage.isSet(Flag.X_DOWNLOADED_FULL) &&
                            !clonedMessage.isSet(Flag.X_DOWNLOADED_PARTIAL)) {
                        String text = getString(R.string.message_view_downloading);
                        mMessageView.showStatusMessage(text);
                    }
                    mMessageView.setHeaders(clonedMessage, account);
                    final String subject = clonedMessage.getSubject();
                    if (subject == null || subject.equals("")) {
                        setTitle(getString(R.string.general_no_subject));
                    } else {
                        setTitle(clonedMessage.getSubject());
                    }
                    mMessageView.setOnFlagListener(new OnClickListener() {
                        @Override
                        public void onClick(View v) {
                            onFlag();
                        }
                    });
                }
            });
        }

        @Override
        public void loadMessageForViewBodyAvailable(final Account account, String folder,
                String uid, final Message message) {
            if (!mMessageReference.uid.equals(uid) ||
                    !mMessageReference.folderName.equals(folder) ||
                    !mMessageReference.accountUuid.equals(account.getUuid())) {
                return;
            }

            runOnUiThread(new Runnable() {
                @Override
                public void run() {
                    try {
                        mMessage = message;
                        mMessageView.setMessage(account, (LocalMessage) message, mPgpData,
                                mController, mListener);
                        updateUnreadToggleTitle();

                    } catch (MessagingException e) {
                        Log.v(K9.LOG_TAG, "loadMessageForViewBodyAvailable", e);
                    }
                }
            });
        }

        @Override
        public void loadMessageForViewFailed(Account account, String folder, String uid, final Throwable t) {
            if (!mMessageReference.uid.equals(uid) || !mMessageReference.folderName.equals(folder)
                    || !mMessageReference.accountUuid.equals(account.getUuid())) {
                return;
            }
            mHandler.post(new Runnable() {
                public void run() {
                    setSupportProgressBarIndeterminateVisibility(false);
                    if (t instanceof IllegalArgumentException) {
                        mHandler.invalidIdError();
                    } else {
                        mHandler.networkError();
                    }
                    if ((MessageView.this.mMessage == null) ||
                    !MessageView.this.mMessage.isSet(Flag.X_DOWNLOADED_PARTIAL)) {
                        mMessageView.showStatusMessage(getString(R.string.webview_empty_message));
                    }
                }
            });
        }

        @Override
        public void loadMessageForViewFinished(Account account, String folder, String uid, final Message message) {
            if (!mMessageReference.uid.equals(uid) || !mMessageReference.folderName.equals(folder)
                    || !mMessageReference.accountUuid.equals(account.getUuid())) {
                return;
            }
            mHandler.post(new Runnable() {
                public void run() {
                    setSupportProgressBarIndeterminateVisibility(false);
                    mMessageView.setShowDownloadButton(message);
                }
            });
        }

        @Override
        public void loadMessageForViewStarted(Account account, String folder, String uid) {
            if (!mMessageReference.uid.equals(uid) || !mMessageReference.folderName.equals(folder)
                    || !mMessageReference.accountUuid.equals(account.getUuid())) {
                return;
            }
            mHandler.post(new Runnable() {
                public void run() {
                    setSupportProgressBarIndeterminateVisibility(true);
                }
            });
        }

        @Override
        public void loadAttachmentStarted(Account account, Message message, Part part, Object tag, final boolean requiresDownload) {
            if (mMessage != message) {
                return;
            }
            mHandler.post(new Runnable() {
                public void run() {
                    mMessageView.setAttachmentsEnabled(false);
                    showDialog(R.id.dialog_attachment_progress);
                    if (requiresDownload) {
                        mHandler.fetchingAttachment();
                    }
                }
            });
        }

        @Override
        public void loadAttachmentFinished(Account account, Message message, Part part, final Object tag) {
            if (mMessage != message) {
                return;
            }
            mHandler.post(new Runnable() {
                public void run() {
                    mMessageView.setAttachmentsEnabled(true);
                    removeDialog(R.id.dialog_attachment_progress);
                    Object[] params = (Object[]) tag;
                    boolean download = (Boolean) params[0];
                    AttachmentView attachment = (AttachmentView) params[1];
                    if (download) {
                        attachment.writeFile();
                    } else {
                        attachment.showFile();
                    }
                }
            });
        }

        @Override
        public void loadAttachmentFailed(Account account, Message message, Part part, Object tag, String reason) {
            if (mMessage != message) {
                return;
            }
            mHandler.post(new Runnable() {
                public void run() {
                    mMessageView.setAttachmentsEnabled(true);
                    removeDialog(R.id.dialog_attachment_progress);
                    mHandler.networkError();
                }
            });
        }
    }

    // This REALLY should be in MessageCryptoView
    public void onDecryptDone(PgpData pgpData) {
        Account account = mAccount;
        LocalMessage message = (LocalMessage) mMessage;
        MessagingController controller = mController;
        Listener listener = mListener;
        try {
            mMessageView.setMessage(account, message, pgpData, controller, listener);
        } catch (MessagingException e) {
            Log.e(K9.LOG_TAG, "displayMessageBody failed", e);
        }
    }

    /**
     * Set the title of the view.  Since we're using a custom ActionBar view, the normal setTitle() doesn't do what we
     * think.  This version sets the text value into the proper ActionBar title view.
     * @param title Title to set.
     */
    @Override
    public void setTitle(CharSequence title) {
        mTitleView.setText(title);
    }
}<|MERGE_RESOLUTION|>--- conflicted
+++ resolved
@@ -973,31 +973,6 @@
         return super.onCreateDialog(id);
     }
 
-<<<<<<< HEAD
-    @Override
-    public boolean onPrepareOptionsMenu(Menu menu) {
-        if (menu != null) {
-            MenuItem flagItem = menu.findItem(R.id.flag);
-            if (flagItem != null && mMessage != null) {
-                flagItem.setTitle((mMessage.isSet(Flag.FLAGGED) ? R.string.unflag_action : R.string.flag_action));
-            }
-            MenuItem additionalHeadersItem = menu.findItem(R.id.show_full_header);
-            if (additionalHeadersItem != null) {
-                additionalHeadersItem.setTitle(mMessageView.additionalHeadersVisible() ?
-                                               R.string.hide_full_header_action : R.string.show_full_header_action);
-            }
-
-            if (mMessage != null) {
-                int actionTitle = mMessage.isSet(Flag.SEEN) ?
-                        R.string.mark_as_unread_action : R.string.mark_as_read_action;
-                menu.findItem(R.id.mark_as_unread).setTitle(actionTitle);
-            }
-        }
-        return super.onPrepareOptionsMenu(menu);
-    }
-    
-=======
->>>>>>> 0c691999
     class Listener extends MessagingListener {
         @Override
         public void loadMessageForViewHeadersAvailable(final Account account, String folder, String uid,
