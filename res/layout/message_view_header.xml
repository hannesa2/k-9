--- conflicted
+++ resolved
@@ -9,11 +9,8 @@
         >
         <View
             android:id="@+id/chip"
-<<<<<<< HEAD
-=======
             android:layout_marginTop="1dip"
             android:layout_marginBottom="1dip"
->>>>>>> 605a0bdc
             android:layout_width="6dip"
             android:layout_height="fill_parent" />
         <LinearLayout
@@ -252,19 +249,11 @@
 
     </LinearLayout>
     <!-- Content area -->
-<<<<<<< HEAD
-    <WebView
-        android:id="@+id/message_content"
-        android:layout_height="wrap_content"
-        android:layout_width="fill_parent" />
-    <com.fsck.k9.web.AccessibleWebView
-=======
     <com.fsck.k9.view.MessageWebView
         android:id="@+id/message_content"
         android:layout_height="wrap_content"
         android:layout_width="fill_parent" />
     <com.fsck.k9.view.AccessibleWebView
->>>>>>> 605a0bdc
         android:id="@+id/accessible_message_content"
         android:layout_height="wrap_content"
         android:layout_width="fill_parent" />
