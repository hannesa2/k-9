
package com.fsck.k9;

import android.content.Context;
import android.content.SharedPreferences;
import android.net.ConnectivityManager;
import android.net.Uri;
import android.util.Log;

import com.fsck.k9.crypto.Apg;
import com.fsck.k9.crypto.CryptoProvider;
import com.fsck.k9.helper.Utility;
import com.fsck.k9.mail.Address;
import com.fsck.k9.mail.MessagingException;
import com.fsck.k9.mail.Store;
import com.fsck.k9.mail.store.LocalStore;
import com.fsck.k9.mail.store.StorageManager;
import com.fsck.k9.mail.store.StorageManager.StorageProvider;
import com.fsck.k9.view.ColorChip;

import java.util.ArrayList;
import java.util.Arrays;
import java.util.Calendar;
import java.util.Collections;
import java.util.Date;
import java.util.LinkedList;
import java.util.List;
import java.util.Map;
import java.util.Random;
import java.util.UUID;
import java.util.concurrent.ConcurrentHashMap;

/**
 * Account stores all of the settings for a single account defined by the user. It is able to save
 * and delete itself given a Preferences to work with. Each account is defined by a UUID.
 */
public class Account implements BaseAccount {
    /**
     * Default value for the inbox folder (never changes for POP3 and IMAP)
     */
    public static final String INBOX = "INBOX";

    /**
     * This local folder is used to store messages to be sent.
     */
    public static final String OUTBOX = "K9MAIL_INTERNAL_OUTBOX";

    public static final String EXPUNGE_IMMEDIATELY = "EXPUNGE_IMMEDIATELY";
    public static final String EXPUNGE_MANUALLY = "EXPUNGE_MANUALLY";
    public static final String EXPUNGE_ON_POLL = "EXPUNGE_ON_POLL";

    public static final int DELETE_POLICY_NEVER = 0;
    public static final int DELETE_POLICY_7DAYS = 1;
    public static final int DELETE_POLICY_ON_DELETE = 2;
    public static final int DELETE_POLICY_MARK_AS_READ = 3;

    public static final String TYPE_WIFI = "WIFI";
    public static final String TYPE_MOBILE = "MOBILE";
    public static final String TYPE_OTHER = "OTHER";
    private static final String[] networkTypes = { TYPE_WIFI, TYPE_MOBILE, TYPE_OTHER };

    public static final MessageFormat DEFAULT_MESSAGE_FORMAT = MessageFormat.HTML;
    public static final boolean DEFAULT_MESSAGE_FORMAT_AUTO = false;
    public static final boolean DEFAULT_MESSAGE_READ_RECEIPT = false;
    public static final QuoteStyle DEFAULT_QUOTE_STYLE = QuoteStyle.PREFIX;
    public static final String DEFAULT_QUOTE_PREFIX = ">";
    public static final boolean DEFAULT_QUOTED_TEXT_SHOWN = true;
    public static final boolean DEFAULT_REPLY_AFTER_QUOTE = false;
    public static final boolean DEFAULT_STRIP_SIGNATURE = true;

    public static final String ACCOUNT_DESCRIPTION_KEY = "description";
    public static final String STORE_URI_KEY = "storeUri";
    public static final String TRANSPORT_URI_KEY = "transportUri";

    public static final String IDENTITY_NAME_KEY = "name";
    public static final String IDENTITY_EMAIL_KEY = "email";
    public static final String IDENTITY_DESCRIPTION_KEY = "description";


    /**
     * <pre>
     * 0 - Never (DELETE_POLICY_NEVER)
     * 1 - After 7 days (DELETE_POLICY_7DAYS)
     * 2 - When I delete from inbox (DELETE_POLICY_ON_DELETE)
     * 3 - Mark as read (DELETE_POLICY_MARK_AS_READ)
     * </pre>
     */
    private int mDeletePolicy;

    private final String mUuid;
    private String mStoreUri;

    /**
     * Storage provider ID, used to locate and manage the underlying DB/file
     * storage
     */
    private String mLocalStorageProviderId;
    private String mTransportUri;
    private String mDescription;
    private String mAlwaysBcc;
    private int mAutomaticCheckIntervalMinutes;
    private int mDisplayCount;
    private int mChipColor;
    private long mLastAutomaticCheckTime;
    private long mLatestOldMessageSeenTime;
    private boolean mNotifyNewMail;
    private boolean mNotifySelfNewMail;
    private String mInboxFolderName;
    private String mDraftsFolderName;
    private String mSentFolderName;
    private String mTrashFolderName;
    private String mArchiveFolderName;
    private String mSpamFolderName;
    private String mAutoExpandFolderName;
    private FolderMode mFolderDisplayMode;
    private FolderMode mFolderSyncMode;
    private FolderMode mFolderPushMode;
    private FolderMode mFolderTargetMode;
    private int mAccountNumber;
    private boolean mSaveAllHeaders;
    private boolean mPushPollOnConnect;
    private boolean mNotifySync;
    private ScrollButtons mScrollMessageViewButtons;
    private ScrollButtons mScrollMessageViewMoveButtons;
    private ShowPictures mShowPictures;
    private boolean mEnableMoveButtons;
    private boolean mIsSignatureBeforeQuotedText;
    private String mExpungePolicy = EXPUNGE_IMMEDIATELY;
    private int mMaxPushFolders;
    private int mIdleRefreshMinutes;
    private boolean goToUnreadMessageSearch;
    private boolean mNotificationShowsUnreadCount;
    private final Map<String, Boolean> compressionMap = new ConcurrentHashMap<String, Boolean>();
    private Searchable searchableFolders;
    private boolean subscribedFoldersOnly;
    private int maximumPolledMessageAge;
    private int maximumAutoDownloadMessageSize;
    // Tracks if we have sent a notification for this account for
    // current set of fetched messages
    private boolean mRingNotified;
    private MessageFormat mMessageFormat;
    private boolean mMessageFormatAuto;
    private boolean mMessageReadReceipt;
    private QuoteStyle mQuoteStyle;
    private String mQuotePrefix;
    private boolean mDefaultQuotedTextShown;
    private boolean mReplyAfterQuote;
    private boolean mStripSignature;
    private boolean mSyncRemoteDeletions;
    private String mCryptoApp;
    private boolean mCryptoAutoSignature;
<<<<<<< HEAD
    // The following 2 settings are currently only used by the EasStore.
    private String mSyncKey;
    private String mSecurityKey;
=======
    private boolean mCryptoAutoEncrypt;
>>>>>>> d6fbeb29

    private CryptoProvider mCryptoProvider = null;

    /**
     * Indicates whether this account is enabled, i.e. ready for use, or not.
     *
     * <p>
     * Right now newly imported accounts are disabled if the settings file didn't contain a
     * password for the incoming and/or outgoing server.
     * </p>
     */
    private boolean mEnabled;

    /**
     * Name of the folder that was last selected for a copy or move operation.
     *
     * Note: For now this value isn't persisted. So it will be reset when
     *       K-9 Mail is restarted.
     */
    private String lastSelectedFolderName = null;

    private List<Identity> identities;

    private NotificationSetting mNotificationSetting = new NotificationSetting();

    public enum FolderMode {
        NONE, ALL, FIRST_CLASS, FIRST_AND_SECOND_CLASS, NOT_SECOND_CLASS
    }

    public enum ScrollButtons {
        NEVER, ALWAYS, KEYBOARD_AVAILABLE
    }

    public enum ShowPictures {
        NEVER, ALWAYS, ONLY_FROM_CONTACTS
    }

    public enum Searchable {
        ALL, DISPLAYABLE, NONE
    }

    public enum QuoteStyle {
        PREFIX, HEADER
    }

    public enum MessageFormat {
        TEXT, HTML, AUTO
    }

    protected Account(Context context) {
        mUuid = UUID.randomUUID().toString();
        mLocalStorageProviderId = StorageManager.getInstance(K9.app).getDefaultProviderId();
        mAutomaticCheckIntervalMinutes = -1;
        mIdleRefreshMinutes = 24;
        mSaveAllHeaders = true;
        mPushPollOnConnect = true;
        mDisplayCount = K9.DEFAULT_VISIBLE_LIMIT;
        mAccountNumber = -1;
        mNotifyNewMail = true;
        mNotifySync = true;
        mNotifySelfNewMail = true;
        mFolderDisplayMode = FolderMode.NOT_SECOND_CLASS;
        mFolderSyncMode = FolderMode.FIRST_CLASS;
        mFolderPushMode = FolderMode.FIRST_CLASS;
        mFolderTargetMode = FolderMode.NOT_SECOND_CLASS;
        mScrollMessageViewButtons = ScrollButtons.NEVER;
        mScrollMessageViewMoveButtons = ScrollButtons.NEVER;
        mShowPictures = ShowPictures.NEVER;
        mEnableMoveButtons = false;
        mIsSignatureBeforeQuotedText = false;
        mExpungePolicy = EXPUNGE_IMMEDIATELY;
        mAutoExpandFolderName = INBOX;
        mInboxFolderName = INBOX;
        mMaxPushFolders = 10;
        mChipColor = (new Random()).nextInt(0xffffff) + 0xff000000;
        goToUnreadMessageSearch = false;
        mNotificationShowsUnreadCount = true;
        subscribedFoldersOnly = false;
        maximumPolledMessageAge = -1;
        maximumAutoDownloadMessageSize = 32768;
        mMessageFormat = DEFAULT_MESSAGE_FORMAT;
        mMessageFormatAuto = DEFAULT_MESSAGE_FORMAT_AUTO;
        mMessageReadReceipt = DEFAULT_MESSAGE_READ_RECEIPT;
        mQuoteStyle = DEFAULT_QUOTE_STYLE;
        mQuotePrefix = DEFAULT_QUOTE_PREFIX;
        mDefaultQuotedTextShown = DEFAULT_QUOTED_TEXT_SHOWN;
        mReplyAfterQuote = DEFAULT_REPLY_AFTER_QUOTE;
        mStripSignature = DEFAULT_STRIP_SIGNATURE;
        mSyncRemoteDeletions = true;
        mCryptoApp = Apg.NAME;
        mCryptoAutoSignature = false;
        mCryptoAutoEncrypt = false;
        mEnabled = true;

        searchableFolders = Searchable.ALL;

        identities = new ArrayList<Identity>();

        Identity identity = new Identity();
        identity.setSignatureUse(true);
        identity.setSignature(context.getString(R.string.default_signature));
        identity.setDescription(context.getString(R.string.default_identity_description));
        identities.add(identity);

        mNotificationSetting = new NotificationSetting();
        mNotificationSetting.setVibrate(false);
        mNotificationSetting.setVibratePattern(0);
        mNotificationSetting.setVibrateTimes(5);
        mNotificationSetting.setRing(true);
        mNotificationSetting.setRingtone("content://settings/system/notification_sound");
        mNotificationSetting.setLedColor(mChipColor);
    }

    protected Account(Preferences preferences, String uuid) {
        this.mUuid = uuid;
        loadAccount(preferences);
    }

    /**
     * Load stored settings for this account.
     */
    private synchronized void loadAccount(Preferences preferences) {

        SharedPreferences prefs = preferences.getPreferences();

        mStoreUri = Utility.base64Decode(prefs.getString(mUuid + ".storeUri", null));
        mLocalStorageProviderId = prefs.getString(mUuid + ".localStorageProvider", StorageManager.getInstance(K9.app).getDefaultProviderId());
        mTransportUri = Utility.base64Decode(prefs.getString(mUuid + ".transportUri", null));
        mDescription = prefs.getString(mUuid + ".description", null);
        mAlwaysBcc = prefs.getString(mUuid + ".alwaysBcc", mAlwaysBcc);
        mAutomaticCheckIntervalMinutes = prefs.getInt(mUuid + ".automaticCheckIntervalMinutes", -1);
        mIdleRefreshMinutes = prefs.getInt(mUuid + ".idleRefreshMinutes", 24);
        mSaveAllHeaders = prefs.getBoolean(mUuid + ".saveAllHeaders", true);
        mPushPollOnConnect = prefs.getBoolean(mUuid + ".pushPollOnConnect", true);
        mDisplayCount = prefs.getInt(mUuid + ".displayCount", K9.DEFAULT_VISIBLE_LIMIT);
        if (mDisplayCount < 0) {
            mDisplayCount = K9.DEFAULT_VISIBLE_LIMIT;
        }
        mLastAutomaticCheckTime = prefs.getLong(mUuid + ".lastAutomaticCheckTime", 0);
        mLatestOldMessageSeenTime = prefs.getLong(mUuid + ".latestOldMessageSeenTime", 0);
        mNotifyNewMail = prefs.getBoolean(mUuid + ".notifyNewMail", false);
        mNotifySelfNewMail = prefs.getBoolean(mUuid + ".notifySelfNewMail", true);
        mNotifySync = prefs.getBoolean(mUuid + ".notifyMailCheck", false);
        mDeletePolicy = prefs.getInt(mUuid + ".deletePolicy", 0);
        mInboxFolderName = prefs.getString(mUuid  + ".inboxFolderName", INBOX);
        mDraftsFolderName = prefs.getString(mUuid  + ".draftsFolderName", "Drafts");
        mSentFolderName = prefs.getString(mUuid  + ".sentFolderName", "Sent");
        mTrashFolderName = prefs.getString(mUuid  + ".trashFolderName", "Trash");
        mArchiveFolderName = prefs.getString(mUuid  + ".archiveFolderName", "Archive");
        mSpamFolderName = prefs.getString(mUuid  + ".spamFolderName", "Spam");
        mExpungePolicy = prefs.getString(mUuid  + ".expungePolicy", EXPUNGE_IMMEDIATELY);
        mSyncRemoteDeletions = prefs.getBoolean(mUuid  + ".syncRemoteDeletions", true);

        mMaxPushFolders = prefs.getInt(mUuid + ".maxPushFolders", 10);
        goToUnreadMessageSearch = prefs.getBoolean(mUuid + ".goToUnreadMessageSearch", false);
        mNotificationShowsUnreadCount = prefs.getBoolean(mUuid + ".notificationUnreadCount", true);
        subscribedFoldersOnly = prefs.getBoolean(mUuid + ".subscribedFoldersOnly", false);
        maximumPolledMessageAge = prefs.getInt(mUuid + ".maximumPolledMessageAge", -1);
        maximumAutoDownloadMessageSize = prefs.getInt(mUuid + ".maximumAutoDownloadMessageSize", 32768);
        mMessageFormat = MessageFormat.valueOf(prefs.getString(mUuid + ".messageFormat", DEFAULT_MESSAGE_FORMAT.name()));
        mMessageFormatAuto = prefs.getBoolean(mUuid + ".messageFormatAuto", DEFAULT_MESSAGE_FORMAT_AUTO);
        if (mMessageFormatAuto && mMessageFormat == MessageFormat.TEXT) {
            mMessageFormat = MessageFormat.AUTO;
        }
        mMessageReadReceipt = prefs.getBoolean(mUuid + ".messageReadReceipt", DEFAULT_MESSAGE_READ_RECEIPT);
        mQuoteStyle = QuoteStyle.valueOf(prefs.getString(mUuid + ".quoteStyle", DEFAULT_QUOTE_STYLE.name()));
        mQuotePrefix = prefs.getString(mUuid + ".quotePrefix", DEFAULT_QUOTE_PREFIX);
        mDefaultQuotedTextShown = prefs.getBoolean(mUuid + ".defaultQuotedTextShown", DEFAULT_QUOTED_TEXT_SHOWN);
        mReplyAfterQuote = prefs.getBoolean(mUuid + ".replyAfterQuote", DEFAULT_REPLY_AFTER_QUOTE);
        mStripSignature = prefs.getBoolean(mUuid + ".stripSignature", DEFAULT_STRIP_SIGNATURE);
        for (String type : networkTypes) {
            Boolean useCompression = prefs.getBoolean(mUuid + ".useCompression." + type,
                                     true);
            compressionMap.put(type, useCompression);
        }

        mAutoExpandFolderName = prefs.getString(mUuid  + ".autoExpandFolderName", INBOX);

        mAccountNumber = prefs.getInt(mUuid + ".accountNumber", 0);

        Random random = new Random((long)mAccountNumber + 4);

        mChipColor = prefs.getInt(mUuid + ".chipColor",
                                  (random.nextInt(0x70)) +
                                  (random.nextInt(0x70) * 0xff) +
                                  (random.nextInt(0x70) * 0xffff) +
                                  0xff000000);

        try {
            mScrollMessageViewButtons = ScrollButtons.valueOf(prefs.getString(mUuid + ".hideButtonsEnum",
                                        ScrollButtons.NEVER.name()));
        } catch (Exception e) {
            mScrollMessageViewButtons = ScrollButtons.NEVER;
        }

        try {
            mScrollMessageViewMoveButtons = ScrollButtons.valueOf(prefs.getString(mUuid + ".hideMoveButtonsEnum",
                                            ScrollButtons.NEVER.name()));
        } catch (Exception e) {
            mScrollMessageViewMoveButtons = ScrollButtons.NEVER;
        }

        try {
            mShowPictures = ShowPictures.valueOf(prefs.getString(mUuid + ".showPicturesEnum",
                                                 ShowPictures.NEVER.name()));
        } catch (Exception e) {
            mShowPictures = ShowPictures.NEVER;
        }

        mEnableMoveButtons = prefs.getBoolean(mUuid + ".enableMoveButtons", false);

        mNotificationSetting.setVibrate(prefs.getBoolean(mUuid + ".vibrate", false));
        mNotificationSetting.setVibratePattern(prefs.getInt(mUuid + ".vibratePattern", 0));
        mNotificationSetting.setVibrateTimes(prefs.getInt(mUuid + ".vibrateTimes", 5));
        mNotificationSetting.setRing(prefs.getBoolean(mUuid + ".ring", true));
        mNotificationSetting.setRingtone(prefs.getString(mUuid  + ".ringtone",
                                         "content://settings/system/notification_sound"));
        mNotificationSetting.setLed(prefs.getBoolean(mUuid + ".led", true));
        mNotificationSetting.setLedColor(prefs.getInt(mUuid + ".ledColor", mChipColor));

        try {
            mFolderDisplayMode = FolderMode.valueOf(prefs.getString(mUuid  + ".folderDisplayMode",
                                                    FolderMode.NOT_SECOND_CLASS.name()));
        } catch (Exception e) {
            mFolderDisplayMode = FolderMode.NOT_SECOND_CLASS;
        }

        try {
            mFolderSyncMode = FolderMode.valueOf(prefs.getString(mUuid  + ".folderSyncMode",
                                                 FolderMode.FIRST_CLASS.name()));
        } catch (Exception e) {
            mFolderSyncMode = FolderMode.FIRST_CLASS;
        }

        try {
            mFolderPushMode = FolderMode.valueOf(prefs.getString(mUuid  + ".folderPushMode",
                                                 FolderMode.FIRST_CLASS.name()));
        } catch (Exception e) {
            mFolderPushMode = FolderMode.FIRST_CLASS;
        }

        try {
            mFolderTargetMode = FolderMode.valueOf(prefs.getString(mUuid  + ".folderTargetMode",
                                                   FolderMode.NOT_SECOND_CLASS.name()));
        } catch (Exception e) {
            mFolderTargetMode = FolderMode.NOT_SECOND_CLASS;
        }

        try {
            searchableFolders = Searchable.valueOf(prefs.getString(mUuid  + ".searchableFolders",
                                                   Searchable.ALL.name()));
        } catch (Exception e) {
            searchableFolders = Searchable.ALL;
        }

        mIsSignatureBeforeQuotedText = prefs.getBoolean(mUuid  + ".signatureBeforeQuotedText", false);
        identities = loadIdentities(prefs);

        mCryptoApp = prefs.getString(mUuid + ".cryptoApp", Apg.NAME);
        mCryptoAutoSignature = prefs.getBoolean(mUuid + ".cryptoAutoSignature", false);
        mCryptoAutoEncrypt = prefs.getBoolean(mUuid + ".cryptoAutoEncrypt", false);
        mEnabled = prefs.getBoolean(mUuid + ".enabled", true);
        mSyncKey = prefs.getString(mUuid + ".syncKey", "");
        mSecurityKey = prefs.getString(mUuid + ".securityKey", "");
    }

    protected synchronized void delete(Preferences preferences) {
<<<<<<< HEAD
    	String uuidString = preferences.getPreferences().getString("accountUuids", "");
        if (uuidString.contains(mUuid)) {
        	String[] uuids = uuidString.split(",");
	        String[] newUuids = new String[uuids.length - 1];
	        int i = 0;
	        for (String uuid : uuids) {
	            if (uuid.equals(mUuid) == false) {
	                newUuids[i++] = uuid;
	            }
	        }
	
	        String accountUuids = Utility.combine(newUuids, ',');
	        SharedPreferences.Editor editor = preferences.getPreferences().edit();
	        editor.putString("accountUuids", accountUuids);
	
	        editor.remove(mUuid + ".storeUri");
	        editor.remove(mUuid + ".localStoreUri");
	        editor.remove(mUuid + ".transportUri");
	        editor.remove(mUuid + ".description");
	        editor.remove(mUuid + ".name");
	        editor.remove(mUuid + ".email");
	        editor.remove(mUuid + ".alwaysBcc");
	        editor.remove(mUuid + ".automaticCheckIntervalMinutes");
	        editor.remove(mUuid + ".pushPollOnConnect");
	        editor.remove(mUuid + ".saveAllHeaders");
	        editor.remove(mUuid + ".idleRefreshMinutes");
	        editor.remove(mUuid + ".lastAutomaticCheckTime");
	        editor.remove(mUuid + ".latestOldMessageSeenTime");
	        editor.remove(mUuid + ".notifyNewMail");
	        editor.remove(mUuid + ".notifySelfNewMail");
	        editor.remove(mUuid + ".deletePolicy");
	        editor.remove(mUuid + ".draftsFolderName");
	        editor.remove(mUuid + ".sentFolderName");
	        editor.remove(mUuid + ".trashFolderName");
	        editor.remove(mUuid + ".archiveFolderName");
	        editor.remove(mUuid + ".spamFolderName");
	        editor.remove(mUuid + ".autoExpandFolderName");
	        editor.remove(mUuid + ".accountNumber");
	        editor.remove(mUuid + ".vibrate");
	        editor.remove(mUuid + ".vibratePattern");
	        editor.remove(mUuid + ".vibrateTimes");
	        editor.remove(mUuid + ".ring");
	        editor.remove(mUuid + ".ringtone");
	        editor.remove(mUuid + ".lastFullSync");
	        editor.remove(mUuid + ".folderDisplayMode");
	        editor.remove(mUuid + ".folderSyncMode");
	        editor.remove(mUuid + ".folderPushMode");
	        editor.remove(mUuid + ".folderTargetMode");
	        editor.remove(mUuid + ".hideButtonsEnum");
	        editor.remove(mUuid + ".signatureBeforeQuotedText");
	        editor.remove(mUuid + ".expungePolicy");
	        editor.remove(mUuid + ".syncRemoteDeletions");
	        editor.remove(mUuid + ".maxPushFolders");
	        editor.remove(mUuid + ".searchableFolders");
	        editor.remove(mUuid + ".chipColor");
	        editor.remove(mUuid + ".led");
	        editor.remove(mUuid + ".ledColor");
	        editor.remove(mUuid + ".goToUnreadMessageSearch");
	        editor.remove(mUuid + ".notificationUnreadCount");
	        editor.remove(mUuid + ".subscribedFoldersOnly");
	        editor.remove(mUuid + ".maximumPolledMessageAge");
	        editor.remove(mUuid + ".maximumAutoDownloadMessageSize");
	        editor.remove(mUuid + ".messageFormatAuto");
	        editor.remove(mUuid + ".quoteStyle");
	        editor.remove(mUuid + ".quotePrefix");
	        editor.remove(mUuid + ".showPicturesEnum");
	        editor.remove(mUuid + ".replyAfterQuote");
	        editor.remove(mUuid + ".stripSignature");
	        editor.remove(mUuid + ".cryptoApp");
	        editor.remove(mUuid + ".cryptoAutoSignature");
	        editor.remove(mUuid + ".enabled");
	        editor.remove(mUuid + ".syncKey");
	        editor.remove(mUuid + ".securityKey");
	        editor.remove(mUuid + ".enableMoveButtons");
	        editor.remove(mUuid + ".hideMoveButtonsEnum");
	        for (String type : networkTypes) {
	            editor.remove(mUuid + ".useCompression." + type);
	        }
	        deleteIdentities(preferences.getPreferences(), editor);
	        editor.commit();
=======
        String[] uuids = preferences.getPreferences().getString("accountUuids", "").split(",");
        String[] newUuids = new String[uuids.length - 1];
        int i = 0;
        for (String uuid : uuids) {
            if (uuid.equals(mUuid) == false) {
                newUuids[i++] = uuid;
            }
        }

        String accountUuids = Utility.combine(newUuids, ',');
        SharedPreferences.Editor editor = preferences.getPreferences().edit();
        editor.putString("accountUuids", accountUuids);

        editor.remove(mUuid + ".storeUri");
        editor.remove(mUuid + ".localStoreUri");
        editor.remove(mUuid + ".transportUri");
        editor.remove(mUuid + ".description");
        editor.remove(mUuid + ".name");
        editor.remove(mUuid + ".email");
        editor.remove(mUuid + ".alwaysBcc");
        editor.remove(mUuid + ".automaticCheckIntervalMinutes");
        editor.remove(mUuid + ".pushPollOnConnect");
        editor.remove(mUuid + ".saveAllHeaders");
        editor.remove(mUuid + ".idleRefreshMinutes");
        editor.remove(mUuid + ".lastAutomaticCheckTime");
        editor.remove(mUuid + ".latestOldMessageSeenTime");
        editor.remove(mUuid + ".notifyNewMail");
        editor.remove(mUuid + ".notifySelfNewMail");
        editor.remove(mUuid + ".deletePolicy");
        editor.remove(mUuid + ".draftsFolderName");
        editor.remove(mUuid + ".sentFolderName");
        editor.remove(mUuid + ".trashFolderName");
        editor.remove(mUuid + ".archiveFolderName");
        editor.remove(mUuid + ".spamFolderName");
        editor.remove(mUuid + ".autoExpandFolderName");
        editor.remove(mUuid + ".accountNumber");
        editor.remove(mUuid + ".vibrate");
        editor.remove(mUuid + ".vibratePattern");
        editor.remove(mUuid + ".vibrateTimes");
        editor.remove(mUuid + ".ring");
        editor.remove(mUuid + ".ringtone");
        editor.remove(mUuid + ".lastFullSync");
        editor.remove(mUuid + ".folderDisplayMode");
        editor.remove(mUuid + ".folderSyncMode");
        editor.remove(mUuid + ".folderPushMode");
        editor.remove(mUuid + ".folderTargetMode");
        editor.remove(mUuid + ".hideButtonsEnum");
        editor.remove(mUuid + ".signatureBeforeQuotedText");
        editor.remove(mUuid + ".expungePolicy");
        editor.remove(mUuid + ".syncRemoteDeletions");
        editor.remove(mUuid + ".maxPushFolders");
        editor.remove(mUuid + ".searchableFolders");
        editor.remove(mUuid + ".chipColor");
        editor.remove(mUuid + ".led");
        editor.remove(mUuid + ".ledColor");
        editor.remove(mUuid + ".goToUnreadMessageSearch");
        editor.remove(mUuid + ".notificationUnreadCount");
        editor.remove(mUuid + ".subscribedFoldersOnly");
        editor.remove(mUuid + ".maximumPolledMessageAge");
        editor.remove(mUuid + ".maximumAutoDownloadMessageSize");
        editor.remove(mUuid + ".messageFormatAuto");
        editor.remove(mUuid + ".quoteStyle");
        editor.remove(mUuid + ".quotePrefix");
        editor.remove(mUuid + ".showPicturesEnum");
        editor.remove(mUuid + ".replyAfterQuote");
        editor.remove(mUuid + ".stripSignature");
        editor.remove(mUuid + ".cryptoApp");
        editor.remove(mUuid + ".cryptoAutoSignature");
        editor.remove(mUuid + ".cryptoAutoEncrypt");
        editor.remove(mUuid + ".enabled");
        editor.remove(mUuid + ".enableMoveButtons");
        editor.remove(mUuid + ".hideMoveButtonsEnum");
        for (String type : networkTypes) {
            editor.remove(mUuid + ".useCompression." + type);
>>>>>>> d6fbeb29
        }
    }

    public static int findNewAccountNumber(List<Integer> accountNumbers) {
        int newAccountNumber = -1;
        Collections.sort(accountNumbers);
        for (int accountNumber : accountNumbers) {
            if (accountNumber > newAccountNumber + 1) {
                break;
            }
            newAccountNumber = accountNumber;
        }
        newAccountNumber++;
        return newAccountNumber;
    }

    public static List<Integer> getExistingAccountNumbers(Preferences preferences) {
        Account[] accounts = preferences.getAccounts();
        List<Integer> accountNumbers = new LinkedList<Integer>();
        for (int i = 0; i < accounts.length; i++) {
            accountNumbers.add(accounts[i].getAccountNumber());
        }
        return accountNumbers;
    }
    public static int generateAccountNumber(Preferences preferences) {
        List<Integer> accountNumbers = getExistingAccountNumbers(preferences);
        return findNewAccountNumber(accountNumbers);
    }

    public void move(Preferences preferences, boolean moveUp) {
        String[] uuids = preferences.getPreferences().getString("accountUuids", "").split(",");
        SharedPreferences.Editor editor = preferences.getPreferences().edit();
        String[] newUuids = new String[uuids.length];
        if (moveUp) {
            for (int i = 0; i < uuids.length; i++) {
                if (i > 0 && uuids[i].equals(mUuid)) {
                    newUuids[i] = newUuids[i-1];
                    newUuids[i-1] = mUuid;
                }
                else {
                    newUuids[i] = uuids[i];
                }
            }
        }
        else {
            for (int i = uuids.length - 1; i >= 0; i--) {
                if (i < uuids.length - 1 && uuids[i].equals(mUuid)) {
                    newUuids[i] = newUuids[i+1];
                    newUuids[i+1] = mUuid;
                }
                else {
                    newUuids[i] = uuids[i];
                }
            }
        }
        String accountUuids = Utility.combine(newUuids, ',');
        editor.putString("accountUuids", accountUuids);
        editor.commit();
        preferences.loadAccounts();
    }

    public synchronized void save(Preferences preferences) {
        SharedPreferences.Editor editor = preferences.getPreferences().edit();

        if (!preferences.getPreferences().getString("accountUuids", "").contains(mUuid)) {
            /*
             * When the account is first created we assign it a unique account number. The
             * account number will be unique to that account for the lifetime of the account.
             * So, we get all the existing account numbers, sort them ascending, loop through
             * the list and check if the number is greater than 1 + the previous number. If so
             * we use the previous number + 1 as the account number. This refills gaps.
             * mAccountNumber starts as -1 on a newly created account. It must be -1 for this
             * algorithm to work.
             *
             * I bet there is a much smarter way to do this. Anyone like to suggest it?
             */
            Account[] accounts = preferences.getAccounts();
            int[] accountNumbers = new int[accounts.length];
            for (int i = 0; i < accounts.length; i++) {
                accountNumbers[i] = accounts[i].getAccountNumber();
            }
            Arrays.sort(accountNumbers);
            for (int accountNumber : accountNumbers) {
                if (accountNumber > mAccountNumber + 1) {
                    break;
                }
                mAccountNumber = accountNumber;
            }
            mAccountNumber++;

            String accountUuids = preferences.getPreferences().getString("accountUuids", "");
            accountUuids += (accountUuids.length() != 0 ? "," : "") + mUuid;
            editor.putString("accountUuids", accountUuids);
        }

        editor.putString(mUuid + ".storeUri", Utility.base64Encode(mStoreUri));
        editor.putString(mUuid + ".localStorageProvider", mLocalStorageProviderId);
        editor.putString(mUuid + ".transportUri", Utility.base64Encode(mTransportUri));
        editor.putString(mUuid + ".description", mDescription);
        editor.putString(mUuid + ".alwaysBcc", mAlwaysBcc);
        editor.putInt(mUuid + ".automaticCheckIntervalMinutes", mAutomaticCheckIntervalMinutes);
        editor.putInt(mUuid + ".idleRefreshMinutes", mIdleRefreshMinutes);
        editor.putBoolean(mUuid + ".saveAllHeaders", mSaveAllHeaders);
        editor.putBoolean(mUuid + ".pushPollOnConnect", mPushPollOnConnect);
        editor.putInt(mUuid + ".displayCount", mDisplayCount);
        editor.putLong(mUuid + ".lastAutomaticCheckTime", mLastAutomaticCheckTime);
        editor.putLong(mUuid + ".latestOldMessageSeenTime", mLatestOldMessageSeenTime);
        editor.putBoolean(mUuid + ".notifyNewMail", mNotifyNewMail);
        editor.putBoolean(mUuid + ".notifySelfNewMail", mNotifySelfNewMail);
        editor.putBoolean(mUuid + ".notifyMailCheck", mNotifySync);
        editor.putInt(mUuid + ".deletePolicy", mDeletePolicy);
        editor.putString(mUuid + ".inboxFolderName", mInboxFolderName);
        editor.putString(mUuid + ".draftsFolderName", mDraftsFolderName);
        editor.putString(mUuid + ".sentFolderName", mSentFolderName);
        editor.putString(mUuid + ".trashFolderName", mTrashFolderName);
        editor.putString(mUuid + ".archiveFolderName", mArchiveFolderName);
        editor.putString(mUuid + ".spamFolderName", mSpamFolderName);
        editor.putString(mUuid + ".autoExpandFolderName", mAutoExpandFolderName);
        editor.putInt(mUuid + ".accountNumber", mAccountNumber);
        editor.putString(mUuid + ".hideButtonsEnum", mScrollMessageViewButtons.name());
        editor.putString(mUuid + ".hideMoveButtonsEnum", mScrollMessageViewMoveButtons.name());
        editor.putString(mUuid + ".showPicturesEnum", mShowPictures.name());
        editor.putBoolean(mUuid + ".enableMoveButtons", mEnableMoveButtons);
        editor.putString(mUuid + ".folderDisplayMode", mFolderDisplayMode.name());
        editor.putString(mUuid + ".folderSyncMode", mFolderSyncMode.name());
        editor.putString(mUuid + ".folderPushMode", mFolderPushMode.name());
        editor.putString(mUuid + ".folderTargetMode", mFolderTargetMode.name());
        editor.putBoolean(mUuid + ".signatureBeforeQuotedText", this.mIsSignatureBeforeQuotedText);
        editor.putString(mUuid + ".expungePolicy", mExpungePolicy);
        editor.putBoolean(mUuid + ".syncRemoteDeletions", mSyncRemoteDeletions);
        editor.putInt(mUuid + ".maxPushFolders", mMaxPushFolders);
        editor.putString(mUuid + ".searchableFolders", searchableFolders.name());
        editor.putInt(mUuid + ".chipColor", mChipColor);
        editor.putBoolean(mUuid + ".goToUnreadMessageSearch", goToUnreadMessageSearch);
        editor.putBoolean(mUuid + ".notificationUnreadCount", mNotificationShowsUnreadCount);
        editor.putBoolean(mUuid + ".subscribedFoldersOnly", subscribedFoldersOnly);
        editor.putInt(mUuid + ".maximumPolledMessageAge", maximumPolledMessageAge);
        editor.putInt(mUuid + ".maximumAutoDownloadMessageSize", maximumAutoDownloadMessageSize);
        if (MessageFormat.AUTO.equals(mMessageFormat)) {
            // saving MessageFormat.AUTO as is to the database will cause downgrades to crash on
            // startup, so we save as MessageFormat.TEXT instead with a separate flag for auto.
            editor.putString(mUuid + ".messageFormat", Account.MessageFormat.TEXT.name());
            mMessageFormatAuto = true;
        } else {
            editor.putString(mUuid + ".messageFormat", mMessageFormat.name());
            mMessageFormatAuto = false;
        }
        editor.putBoolean(mUuid + ".messageFormatAuto", mMessageFormatAuto);
        editor.putBoolean(mUuid + ".messageReadReceipt", mMessageReadReceipt);
        editor.putString(mUuid + ".quoteStyle", mQuoteStyle.name());
        editor.putString(mUuid + ".quotePrefix", mQuotePrefix);
        editor.putBoolean(mUuid + ".defaultQuotedTextShown", mDefaultQuotedTextShown);
        editor.putBoolean(mUuid + ".replyAfterQuote", mReplyAfterQuote);
        editor.putBoolean(mUuid + ".stripSignature", mStripSignature);
        editor.putString(mUuid + ".cryptoApp", mCryptoApp);
        editor.putBoolean(mUuid + ".cryptoAutoSignature", mCryptoAutoSignature);
        editor.putBoolean(mUuid + ".cryptoAutoEncrypt", mCryptoAutoEncrypt);
        editor.putBoolean(mUuid + ".enabled", mEnabled);
        editor.putString(mUuid + ".syncKey", mSyncKey);
        editor.putString(mUuid + ".securityKey", mSecurityKey);

        editor.putBoolean(mUuid + ".vibrate", mNotificationSetting.shouldVibrate());
        editor.putInt(mUuid + ".vibratePattern", mNotificationSetting.getVibratePattern());
        editor.putInt(mUuid + ".vibrateTimes", mNotificationSetting.getVibrateTimes());
        editor.putBoolean(mUuid + ".ring", mNotificationSetting.shouldRing());
        editor.putString(mUuid + ".ringtone", mNotificationSetting.getRingtone());
        editor.putBoolean(mUuid + ".led", mNotificationSetting.isLed());
        editor.putInt(mUuid + ".ledColor", mNotificationSetting.getLedColor());

        for (String type : networkTypes) {
            Boolean useCompression = compressionMap.get(type);
            if (useCompression != null) {
                editor.putBoolean(mUuid + ".useCompression." + type, useCompression);
            }
        }
        saveIdentities(preferences.getPreferences(), editor);

        editor.commit();

    }

    public void resetVisibleLimits() {
        try {
            getLocalStore().resetVisibleLimits(getDisplayCount());
        } catch (MessagingException e) {
            Log.e(K9.LOG_TAG, "Unable to reset visible limits", e);
        }

    }

    /**
     * @param context
     * @return <code>null</code> if not available
     * @throws MessagingException
     * @see {@link #isAvailable(Context)}
     */
    public AccountStats getStats(Context context) throws MessagingException {
        if (!isAvailable(context)) {
            return null;
        }
        long startTime = System.currentTimeMillis();
        AccountStats stats = new AccountStats();
        LocalStore localStore = getLocalStore();
        if (K9.measureAccounts()) {
            stats.size = localStore.getSize();
        }
        localStore.getMessageCounts(stats);
        long endTime = System.currentTimeMillis();
        if (K9.DEBUG)
            Log.d(K9.LOG_TAG, "Account.getStats() on " + getDescription() + " took " + (endTime - startTime) + " ms;");
        return stats;
    }


    public synchronized void setChipColor(int color) {
        mChipColor = color;
    }

    public synchronized int getChipColor() {
        return mChipColor;
    }


    public ColorChip generateColorChip() {
        return new ColorChip(mChipColor);
    }


    public String getUuid() {
        return mUuid;
    }

    public Uri getContentUri() {
        return Uri.parse("content://accounts/" + getUuid());
    }

    public synchronized String getStoreUri() {
        return mStoreUri;
    }

    public synchronized void setStoreUri(String storeUri) {
        this.mStoreUri = storeUri;
    }

    public synchronized String getTransportUri() {
        return mTransportUri;
    }

    public synchronized void setTransportUri(String transportUri) {
        this.mTransportUri = transportUri;
    }

    public synchronized String getDescription() {
        return mDescription;
    }

    public synchronized void setDescription(String description) {
        this.mDescription = description;
    }

    public synchronized String getName() {
        return identities.get(0).getName();
    }

    public synchronized void setName(String name) {
        identities.get(0).setName(name);
    }

    public synchronized boolean getSignatureUse() {
        return identities.get(0).getSignatureUse();
    }

    public synchronized void setSignatureUse(boolean signatureUse) {
        identities.get(0).setSignatureUse(signatureUse);
    }

    public synchronized String getSignature() {
        return identities.get(0).getSignature();
    }

    public synchronized void setSignature(String signature) {
        identities.get(0).setSignature(signature);
    }

    public synchronized String getEmail() {
        return identities.get(0).getEmail();
    }

    public synchronized void setEmail(String email) {
        identities.get(0).setEmail(email);
    }

    public synchronized String getAlwaysBcc() {
        return mAlwaysBcc;
    }

    public synchronized void setAlwaysBcc(String alwaysBcc) {
        this.mAlwaysBcc = alwaysBcc;
    }

    /* Have we sent a new mail notification on this account */
    public boolean isRingNotified() {
        return mRingNotified;
    }

    public void setRingNotified(boolean ringNotified) {
        mRingNotified = ringNotified;
    }

    public String getLocalStorageProviderId() {
        return mLocalStorageProviderId;
    }

    public void setLocalStorageProviderId(String id) {

        if (!mLocalStorageProviderId.equals(id)) {

            boolean successful = false;
            try {
                switchLocalStorage(id);
                successful = true;
            } catch (MessagingException e) {
                Log.e(K9.LOG_TAG, "Switching local storage provider from " +
                      mLocalStorageProviderId + " to " + id + " failed.", e);
            } finally {
                // if migration to/from SD-card failed once, it will fail again.
                if (!successful) {
                    return;
                }
            }

            mLocalStorageProviderId = id;
        }

    }

//    public synchronized void setLocalStoreUri(String localStoreUri)
//    {
//        this.mLocalStoreUri = localStoreUri;
//    }

    /**
     * Returns -1 for never.
     */
    public synchronized int getAutomaticCheckIntervalMinutes() {
        return mAutomaticCheckIntervalMinutes;
    }

    /**
     * @param automaticCheckIntervalMinutes or -1 for never.
     */
    public synchronized boolean setAutomaticCheckIntervalMinutes(int automaticCheckIntervalMinutes) {
        int oldInterval = this.mAutomaticCheckIntervalMinutes;
        this.mAutomaticCheckIntervalMinutes = automaticCheckIntervalMinutes;

        return (oldInterval != automaticCheckIntervalMinutes);
    }

    public synchronized int getDisplayCount() {
        return mDisplayCount;
    }

    public synchronized void setDisplayCount(int displayCount) {
        if (displayCount != -1) {
            this.mDisplayCount = displayCount;
        } else {
            this.mDisplayCount = K9.DEFAULT_VISIBLE_LIMIT;
        }
        resetVisibleLimits();
    }

    public synchronized long getLastAutomaticCheckTime() {
        return mLastAutomaticCheckTime;
    }

    public synchronized void setLastAutomaticCheckTime(long lastAutomaticCheckTime) {
        this.mLastAutomaticCheckTime = lastAutomaticCheckTime;
    }

    public synchronized long getLatestOldMessageSeenTime() {
        return mLatestOldMessageSeenTime;
    }

    public synchronized void setLatestOldMessageSeenTime(long latestOldMessageSeenTime) {
        this.mLatestOldMessageSeenTime = latestOldMessageSeenTime;
    }

    public synchronized boolean isNotifyNewMail() {
        return mNotifyNewMail;
    }

    public synchronized void setNotifyNewMail(boolean notifyNewMail) {
        this.mNotifyNewMail = notifyNewMail;
    }

    public synchronized int getDeletePolicy() {
        return mDeletePolicy;
    }

    public synchronized void setDeletePolicy(int deletePolicy) {
        this.mDeletePolicy = deletePolicy;
    }


    public boolean isSpecialFolder(String folderName) {
        if (folderName != null && (folderName.equalsIgnoreCase(getInboxFolderName()) ||
                                   folderName.equals(getTrashFolderName()) ||
                                   folderName.equals(getDraftsFolderName()) ||
                                   folderName.equals(getArchiveFolderName()) ||
                                   folderName.equals(getSpamFolderName()) ||
                                   folderName.equals(getOutboxFolderName()) ||
                                   folderName.equals(getSentFolderName()) ||
                                   folderName.equals(getErrorFolderName()))) {
            return true;

        } else {
            return false;
        }

    }


    public synchronized String getDraftsFolderName() {
        return mDraftsFolderName;
    }

    public synchronized void setDraftsFolderName(String draftsFolderName) {
        mDraftsFolderName = draftsFolderName;
    }

    public synchronized String getSentFolderName() {
        return mSentFolderName;
    }

    public synchronized String getErrorFolderName() {
        return K9.ERROR_FOLDER_NAME;
    }

    public synchronized void setSentFolderName(String sentFolderName) {
        mSentFolderName = sentFolderName;
    }

    public synchronized String getTrashFolderName() {
        return mTrashFolderName;
    }

    public synchronized void setTrashFolderName(String trashFolderName) {
        mTrashFolderName = trashFolderName;
    }

    public synchronized String getArchiveFolderName() {
        return mArchiveFolderName;
    }

    public synchronized void setArchiveFolderName(String archiveFolderName) {
        mArchiveFolderName = archiveFolderName;
    }

    public synchronized String getSpamFolderName() {
        return mSpamFolderName;
    }

    public synchronized void setSpamFolderName(String spamFolderName) {
        mSpamFolderName = spamFolderName;
    }

    public synchronized String getOutboxFolderName() {
        return OUTBOX;
    }

    public synchronized String getAutoExpandFolderName() {
        return mAutoExpandFolderName;
    }

    public synchronized void setAutoExpandFolderName(String autoExpandFolderName) {
        mAutoExpandFolderName = autoExpandFolderName;
    }

    public synchronized int getAccountNumber() {
        return mAccountNumber;
    }

    public synchronized FolderMode getFolderDisplayMode() {
        return mFolderDisplayMode;
    }

    public synchronized boolean setFolderDisplayMode(FolderMode displayMode) {
        FolderMode oldDisplayMode = mFolderDisplayMode;
        mFolderDisplayMode = displayMode;
        return oldDisplayMode != displayMode;
    }

    public synchronized FolderMode getFolderSyncMode() {
        return mFolderSyncMode;
    }

    public synchronized boolean setFolderSyncMode(FolderMode syncMode) {
        FolderMode oldSyncMode = mFolderSyncMode;
        mFolderSyncMode = syncMode;

        if (syncMode == FolderMode.NONE && oldSyncMode != FolderMode.NONE) {
            return true;
        }
        if (syncMode != FolderMode.NONE && oldSyncMode == FolderMode.NONE) {
            return true;
        }
        return false;
    }

    public synchronized FolderMode getFolderPushMode() {
        return mFolderPushMode;
    }

    public synchronized boolean setFolderPushMode(FolderMode pushMode) {
        FolderMode oldPushMode = mFolderPushMode;

        mFolderPushMode = pushMode;
        return pushMode != oldPushMode;
    }

    public synchronized boolean isShowOngoing() {
        return mNotifySync;
    }

    public synchronized void setShowOngoing(boolean showOngoing) {
        this.mNotifySync = showOngoing;
    }

    public synchronized ScrollButtons getScrollMessageViewButtons() {
        return mScrollMessageViewButtons;
    }

    public synchronized void setScrollMessageViewButtons(ScrollButtons scrollMessageViewButtons) {
        mScrollMessageViewButtons = scrollMessageViewButtons;
    }

    public synchronized ScrollButtons getScrollMessageViewMoveButtons() {
        return mScrollMessageViewMoveButtons;
    }

    public synchronized void setScrollMessageViewMoveButtons(ScrollButtons scrollMessageViewButtons) {
        mScrollMessageViewMoveButtons = scrollMessageViewButtons;
    }

    public synchronized ShowPictures getShowPictures() {
        return mShowPictures;
    }

    public synchronized void setShowPictures(ShowPictures showPictures) {
        mShowPictures = showPictures;
    }

    public synchronized FolderMode getFolderTargetMode() {
        return mFolderTargetMode;
    }

    public synchronized void setFolderTargetMode(FolderMode folderTargetMode) {
        mFolderTargetMode = folderTargetMode;
    }

    public synchronized boolean isSignatureBeforeQuotedText() {
        return mIsSignatureBeforeQuotedText;
    }

    public synchronized void setSignatureBeforeQuotedText(boolean mIsSignatureBeforeQuotedText) {
        this.mIsSignatureBeforeQuotedText = mIsSignatureBeforeQuotedText;
    }

    public synchronized boolean isNotifySelfNewMail() {
        return mNotifySelfNewMail;
    }

    public synchronized void setNotifySelfNewMail(boolean notifySelfNewMail) {
        mNotifySelfNewMail = notifySelfNewMail;
    }

    public synchronized String getExpungePolicy() {
        return mExpungePolicy;
    }

    public synchronized void setExpungePolicy(String expungePolicy) {
        mExpungePolicy = expungePolicy;
    }

    public synchronized int getMaxPushFolders() {
        return mMaxPushFolders;
    }

    public synchronized boolean setMaxPushFolders(int maxPushFolders) {
        int oldMaxPushFolders = mMaxPushFolders;
        mMaxPushFolders = maxPushFolders;
        return oldMaxPushFolders != maxPushFolders;
    }

    public LocalStore getLocalStore() throws MessagingException {
        return Store.getLocalInstance(this, K9.app);
    }

    public Store getRemoteStore() throws MessagingException {
        return Store.getRemoteInstance(this);
    }

    // It'd be great if this actually went into the store implementation
    // to get this, but that's expensive and not easily accessible
    // during initialization
    public boolean isSearchByDateCapable() {
        if (getStoreUri().startsWith("imap")) {
            return true;
        } else {
            return false;
        }
    }


    @Override
    public synchronized String toString() {
        return mDescription;
    }

    public synchronized void setCompression(String networkType, boolean useCompression) {
        compressionMap.put(networkType, useCompression);
    }

    public synchronized boolean useCompression(String networkType) {
        Boolean useCompression = compressionMap.get(networkType);
        if (useCompression == null) {
            return true;
        } else {
            return useCompression;
        }
    }

    public boolean useCompression(int type) {
        String networkType = TYPE_OTHER;
        switch (type) {
        case ConnectivityManager.TYPE_MOBILE:
            networkType = TYPE_MOBILE;
            break;
        case ConnectivityManager.TYPE_WIFI:
            networkType = TYPE_WIFI;
            break;
        }
        return useCompression(networkType);
    }

    @Override
    public boolean equals(Object o) {
        if (o instanceof Account) {
            return ((Account)o).mUuid.equals(mUuid);
        }
        return super.equals(o);
    }

    @Override
    public int hashCode() {
        return mUuid.hashCode();
    }

    private synchronized List<Identity> loadIdentities(SharedPreferences prefs) {
        List<Identity> newIdentities = new ArrayList<Identity>();
        int ident = 0;
        boolean gotOne = false;
        do {
            gotOne = false;
            String name = prefs.getString(mUuid + "." + IDENTITY_NAME_KEY + "." + ident, null);
            String email = prefs.getString(mUuid + "." + IDENTITY_EMAIL_KEY + "." + ident, null);
            boolean signatureUse = prefs.getBoolean(mUuid  + ".signatureUse." + ident, true);
            String signature = prefs.getString(mUuid + ".signature." + ident, null);
            String description = prefs.getString(mUuid + "." + IDENTITY_DESCRIPTION_KEY + "." + ident, null);
            final String replyTo = prefs.getString(mUuid + ".replyTo." + ident, null);
            if (email != null) {
                Identity identity = new Identity();
                identity.setName(name);
                identity.setEmail(email);
                identity.setSignatureUse(signatureUse);
                identity.setSignature(signature);
                identity.setDescription(description);
                identity.setReplyTo(replyTo);
                newIdentities.add(identity);
                gotOne = true;
            }
            ident++;
        } while (gotOne);

        if (newIdentities.isEmpty()) {
            String name = prefs.getString(mUuid + ".name", null);
            String email = prefs.getString(mUuid + ".email", null);
            boolean signatureUse = prefs.getBoolean(mUuid  + ".signatureUse", true);
            String signature = prefs.getString(mUuid + ".signature", null);
            Identity identity = new Identity();
            identity.setName(name);
            identity.setEmail(email);
            identity.setSignatureUse(signatureUse);
            identity.setSignature(signature);
            identity.setDescription(email);
            newIdentities.add(identity);
        }

        return newIdentities;
    }

    private synchronized void deleteIdentities(SharedPreferences prefs, SharedPreferences.Editor editor) {
        int ident = 0;
        boolean gotOne = false;
        do {
            gotOne = false;
            String email = prefs.getString(mUuid + "." + IDENTITY_EMAIL_KEY + "." + ident, null);
            if (email != null) {
                editor.remove(mUuid + "." + IDENTITY_NAME_KEY + "." + ident);
                editor.remove(mUuid + "." + IDENTITY_EMAIL_KEY + "." + ident);
                editor.remove(mUuid + ".signatureUse." + ident);
                editor.remove(mUuid + ".signature." + ident);
                editor.remove(mUuid + "." + IDENTITY_DESCRIPTION_KEY + "." + ident);
                editor.remove(mUuid + ".replyTo." + ident);
                gotOne = true;
            }
            ident++;
        } while (gotOne);
    }

    private synchronized void saveIdentities(SharedPreferences prefs, SharedPreferences.Editor editor) {
        deleteIdentities(prefs, editor);
        int ident = 0;

        for (Identity identity : identities) {
            editor.putString(mUuid + "." + IDENTITY_NAME_KEY + "." + ident, identity.getName());
            editor.putString(mUuid + "." + IDENTITY_EMAIL_KEY + "." + ident, identity.getEmail());
            editor.putBoolean(mUuid + ".signatureUse." + ident, identity.getSignatureUse());
            editor.putString(mUuid + ".signature." + ident, identity.getSignature());
            editor.putString(mUuid + "." + IDENTITY_DESCRIPTION_KEY + "." + ident, identity.getDescription());
            editor.putString(mUuid + ".replyTo." + ident, identity.getReplyTo());
            ident++;
        }
    }

    public synchronized List<Identity> getIdentities() {
        return identities;
    }

    public synchronized void setIdentities(List<Identity> newIdentities) {
        identities = new ArrayList<Identity>(newIdentities);
    }

    public synchronized Identity getIdentity(int i) {
        if (i < identities.size()) {
            return identities.get(i);
        }
        return null;
    }

    public boolean isAnIdentity(Address[] addrs) {
        if (addrs == null) {
            return false;
        }
        for (Address addr : addrs) {
            if (findIdentity(addr) != null) {
                return true;
            }
        }

        return false;
    }

    public boolean isAnIdentity(Address addr) {
        return findIdentity(addr) != null;
    }

    public synchronized Identity findIdentity(Address addr) {
        for (Identity identity : identities) {
            String email = identity.getEmail();
            if (email != null && email.equalsIgnoreCase(addr.getAddress())) {
                return identity;
            }
        }
        return null;
    }

    public synchronized Searchable getSearchableFolders() {
        return searchableFolders;
    }

    public synchronized void setSearchableFolders(Searchable searchableFolders) {
        this.searchableFolders = searchableFolders;
    }

    public synchronized int getIdleRefreshMinutes() {
        return mIdleRefreshMinutes;
    }

    public synchronized void setIdleRefreshMinutes(int idleRefreshMinutes) {
        mIdleRefreshMinutes = idleRefreshMinutes;
    }

    public synchronized boolean isPushPollOnConnect() {
        return mPushPollOnConnect;
    }

    public synchronized void setPushPollOnConnect(boolean pushPollOnConnect) {
        mPushPollOnConnect = pushPollOnConnect;
    }

    public synchronized boolean saveAllHeaders() {
        return mSaveAllHeaders;
    }

    public synchronized void setSaveAllHeaders(boolean saveAllHeaders) {
        mSaveAllHeaders = saveAllHeaders;
    }

    /**
     * Are we storing out localStore on the SD-card instead of the local device
     * memory?<br/>
     * Only to be called durin initial account-setup!<br/>
     * Side-effect: changes {@link #mLocalStorageProviderId}.
     *
     * @param context
     * @param newStorageProviderId
     *            Never <code>null</code>.
     * @throws MessagingException
     */
    public void switchLocalStorage(final String newStorageProviderId) throws MessagingException {
        if (!mLocalStorageProviderId.equals(newStorageProviderId)) {
            getLocalStore().switchLocalStorage(newStorageProviderId);
        }
    }

    public synchronized boolean goToUnreadMessageSearch() {
        return goToUnreadMessageSearch;
    }

    public synchronized void setGoToUnreadMessageSearch(boolean goToUnreadMessageSearch) {
        this.goToUnreadMessageSearch = goToUnreadMessageSearch;
    }

    public boolean isNotificationShowsUnreadCount() {
        return mNotificationShowsUnreadCount;
    }

    public void setNotificationShowsUnreadCount(boolean notificationShowsUnreadCount) {
        this.mNotificationShowsUnreadCount = notificationShowsUnreadCount;
    }

    public synchronized boolean subscribedFoldersOnly() {
        return subscribedFoldersOnly;
    }

    public synchronized void setSubscribedFoldersOnly(boolean subscribedFoldersOnly) {
        this.subscribedFoldersOnly = subscribedFoldersOnly;
    }

    public synchronized int getMaximumPolledMessageAge() {
        return maximumPolledMessageAge;
    }

    public synchronized void setMaximumPolledMessageAge(int maximumPolledMessageAge) {
        this.maximumPolledMessageAge = maximumPolledMessageAge;
    }

    public synchronized int getMaximumAutoDownloadMessageSize() {
        return maximumAutoDownloadMessageSize;
    }

    public synchronized void setMaximumAutoDownloadMessageSize(int maximumAutoDownloadMessageSize) {
        this.maximumAutoDownloadMessageSize = maximumAutoDownloadMessageSize;
    }

    public Date getEarliestPollDate() {
        int age = getMaximumPolledMessageAge();
        if (age >= 0) {
            Calendar now = Calendar.getInstance();
            now.set(Calendar.HOUR_OF_DAY, 0);
            now.set(Calendar.MINUTE, 0);
            now.set(Calendar.SECOND, 0);
            now.set(Calendar.MILLISECOND, 0);
            if (age < 28) {
                now.add(Calendar.DATE, age * -1);
            } else switch (age) {
                case 28:
                    now.add(Calendar.MONTH, -1);
                    break;
                case 56:
                    now.add(Calendar.MONTH, -2);
                    break;
                case 84:
                    now.add(Calendar.MONTH, -3);
                    break;
                case 168:
                    now.add(Calendar.MONTH, -6);
                    break;
                case 365:
                    now.add(Calendar.YEAR, -1);
                    break;
                }

            return now.getTime();
        } else {
            return null;
        }
    }

    public MessageFormat getMessageFormat() {
        return mMessageFormat;
    }

    public void setMessageFormat(MessageFormat messageFormat) {
        this.mMessageFormat = messageFormat;
    }

    public synchronized boolean isMessageReadReceiptAlways() {
        return mMessageReadReceipt;
    }

    public synchronized void setMessageReadReceipt(boolean messageReadReceipt) {
        mMessageReadReceipt = messageReadReceipt;
    }

    public QuoteStyle getQuoteStyle() {
        return mQuoteStyle;
    }

    public void setQuoteStyle(QuoteStyle quoteStyle) {
        this.mQuoteStyle = quoteStyle;
    }

    public synchronized String getQuotePrefix() {
        return mQuotePrefix;
    }

    public synchronized void setQuotePrefix(String quotePrefix) {
        mQuotePrefix = quotePrefix;
    }

    public synchronized boolean isDefaultQuotedTextShown() {
        return mDefaultQuotedTextShown;
    }

    public synchronized void setDefaultQuotedTextShown(boolean shown) {
        mDefaultQuotedTextShown = shown;
    }

    public synchronized boolean isReplyAfterQuote() {
        return mReplyAfterQuote;
    }

    public synchronized void setReplyAfterQuote(boolean replyAfterQuote) {
        mReplyAfterQuote = replyAfterQuote;
    }

    public synchronized boolean isStripSignature() {
        return mStripSignature;
    }

    public synchronized void setStripSignature(boolean stripSignature) {
        mStripSignature = stripSignature;
    }

    public boolean getEnableMoveButtons() {
        return mEnableMoveButtons;
    }

    public void setEnableMoveButtons(boolean enableMoveButtons) {
        mEnableMoveButtons = enableMoveButtons;
    }

    public String getCryptoApp() {
        return mCryptoApp;
    }

    public void setCryptoApp(String cryptoApp) {
        mCryptoApp = cryptoApp;
        // invalidate the provider
        mCryptoProvider = null;
    }

    public boolean getCryptoAutoSignature() {
        return mCryptoAutoSignature;
    }

    public void setCryptoAutoSignature(boolean cryptoAutoSignature) {
        mCryptoAutoSignature = cryptoAutoSignature;
    }

<<<<<<< HEAD
    public String getSyncKey() {
        return mSyncKey;
    }

    public void setSyncKey(String key) {
        mSyncKey = key;
    }

    public String getSecurityKey() {
        return mSecurityKey;
    }

    public void setSecurityKey(String key) {
        mSecurityKey = key;
=======
    public boolean isCryptoAutoEncrypt() {
        return mCryptoAutoEncrypt;
    }

    public void setCryptoAutoEncrypt(boolean cryptoAutoEncrypt) {
        mCryptoAutoEncrypt = cryptoAutoEncrypt;
>>>>>>> d6fbeb29
    }

    public String getInboxFolderName() {
        return mInboxFolderName;
    }

    public void setInboxFolderName(String mInboxFolderName) {
        this.mInboxFolderName = mInboxFolderName;
    }

    public synchronized boolean syncRemoteDeletions() {
        return mSyncRemoteDeletions;
    }

    public synchronized void setSyncRemoteDeletions(boolean syncRemoteDeletions) {
        mSyncRemoteDeletions = syncRemoteDeletions;
    }

    public synchronized String getLastSelectedFolderName() {
        return lastSelectedFolderName;
    }

    public synchronized void setLastSelectedFolderName(String folderName) {
        lastSelectedFolderName = folderName;
    }

    public synchronized CryptoProvider getCryptoProvider() {
        if (mCryptoProvider == null) {
            mCryptoProvider = CryptoProvider.createInstance(getCryptoApp());
        }
        return mCryptoProvider;
    }

    public synchronized NotificationSetting getNotificationSetting() {
        return mNotificationSetting;
    }

    /**
     * @return <code>true</code> if our {@link StorageProvider} is ready. (e.g.
     *         card inserted)
     */
    public boolean isAvailable(Context context) {
        String localStorageProviderId = getLocalStorageProviderId();
        if (localStorageProviderId == null) {
            return true; // defaults to internal memory
        }
        return StorageManager.getInstance(K9.app).isReady(localStorageProviderId);
    }

    public synchronized boolean isEnabled() {
        return mEnabled;
    }

    public synchronized void setEnabled(boolean enabled) {
        mEnabled = enabled;
    }
}<|MERGE_RESOLUTION|>--- conflicted
+++ resolved
@@ -149,13 +149,10 @@
     private boolean mSyncRemoteDeletions;
     private String mCryptoApp;
     private boolean mCryptoAutoSignature;
-<<<<<<< HEAD
     // The following 2 settings are currently only used by the EasStore.
     private String mSyncKey;
     private String mSecurityKey;
-=======
     private boolean mCryptoAutoEncrypt;
->>>>>>> d6fbeb29
 
     private CryptoProvider mCryptoProvider = null;
 
@@ -423,163 +420,87 @@
     }
 
     protected synchronized void delete(Preferences preferences) {
-<<<<<<< HEAD
-    	String uuidString = preferences.getPreferences().getString("accountUuids", "");
+        String uuidString = preferences.getPreferences().getString("accountUuids", "");
         if (uuidString.contains(mUuid)) {
-        	String[] uuids = uuidString.split(",");
-	        String[] newUuids = new String[uuids.length - 1];
-	        int i = 0;
-	        for (String uuid : uuids) {
-	            if (uuid.equals(mUuid) == false) {
-	                newUuids[i++] = uuid;
-	            }
-	        }
-	
-	        String accountUuids = Utility.combine(newUuids, ',');
-	        SharedPreferences.Editor editor = preferences.getPreferences().edit();
-	        editor.putString("accountUuids", accountUuids);
-	
-	        editor.remove(mUuid + ".storeUri");
-	        editor.remove(mUuid + ".localStoreUri");
-	        editor.remove(mUuid + ".transportUri");
-	        editor.remove(mUuid + ".description");
-	        editor.remove(mUuid + ".name");
-	        editor.remove(mUuid + ".email");
-	        editor.remove(mUuid + ".alwaysBcc");
-	        editor.remove(mUuid + ".automaticCheckIntervalMinutes");
-	        editor.remove(mUuid + ".pushPollOnConnect");
-	        editor.remove(mUuid + ".saveAllHeaders");
-	        editor.remove(mUuid + ".idleRefreshMinutes");
-	        editor.remove(mUuid + ".lastAutomaticCheckTime");
-	        editor.remove(mUuid + ".latestOldMessageSeenTime");
-	        editor.remove(mUuid + ".notifyNewMail");
-	        editor.remove(mUuid + ".notifySelfNewMail");
-	        editor.remove(mUuid + ".deletePolicy");
-	        editor.remove(mUuid + ".draftsFolderName");
-	        editor.remove(mUuid + ".sentFolderName");
-	        editor.remove(mUuid + ".trashFolderName");
-	        editor.remove(mUuid + ".archiveFolderName");
-	        editor.remove(mUuid + ".spamFolderName");
-	        editor.remove(mUuid + ".autoExpandFolderName");
-	        editor.remove(mUuid + ".accountNumber");
-	        editor.remove(mUuid + ".vibrate");
-	        editor.remove(mUuid + ".vibratePattern");
-	        editor.remove(mUuid + ".vibrateTimes");
-	        editor.remove(mUuid + ".ring");
-	        editor.remove(mUuid + ".ringtone");
-	        editor.remove(mUuid + ".lastFullSync");
-	        editor.remove(mUuid + ".folderDisplayMode");
-	        editor.remove(mUuid + ".folderSyncMode");
-	        editor.remove(mUuid + ".folderPushMode");
-	        editor.remove(mUuid + ".folderTargetMode");
-	        editor.remove(mUuid + ".hideButtonsEnum");
-	        editor.remove(mUuid + ".signatureBeforeQuotedText");
-	        editor.remove(mUuid + ".expungePolicy");
-	        editor.remove(mUuid + ".syncRemoteDeletions");
-	        editor.remove(mUuid + ".maxPushFolders");
-	        editor.remove(mUuid + ".searchableFolders");
-	        editor.remove(mUuid + ".chipColor");
-	        editor.remove(mUuid + ".led");
-	        editor.remove(mUuid + ".ledColor");
-	        editor.remove(mUuid + ".goToUnreadMessageSearch");
-	        editor.remove(mUuid + ".notificationUnreadCount");
-	        editor.remove(mUuid + ".subscribedFoldersOnly");
-	        editor.remove(mUuid + ".maximumPolledMessageAge");
-	        editor.remove(mUuid + ".maximumAutoDownloadMessageSize");
-	        editor.remove(mUuid + ".messageFormatAuto");
-	        editor.remove(mUuid + ".quoteStyle");
-	        editor.remove(mUuid + ".quotePrefix");
-	        editor.remove(mUuid + ".showPicturesEnum");
-	        editor.remove(mUuid + ".replyAfterQuote");
-	        editor.remove(mUuid + ".stripSignature");
-	        editor.remove(mUuid + ".cryptoApp");
-	        editor.remove(mUuid + ".cryptoAutoSignature");
-	        editor.remove(mUuid + ".enabled");
-	        editor.remove(mUuid + ".syncKey");
-	        editor.remove(mUuid + ".securityKey");
-	        editor.remove(mUuid + ".enableMoveButtons");
-	        editor.remove(mUuid + ".hideMoveButtonsEnum");
-	        for (String type : networkTypes) {
-	            editor.remove(mUuid + ".useCompression." + type);
-	        }
-	        deleteIdentities(preferences.getPreferences(), editor);
-	        editor.commit();
-=======
-        String[] uuids = preferences.getPreferences().getString("accountUuids", "").split(",");
-        String[] newUuids = new String[uuids.length - 1];
-        int i = 0;
-        for (String uuid : uuids) {
-            if (uuid.equals(mUuid) == false) {
-                newUuids[i++] = uuid;
+            String[] uuids = uuidString.split(",");
+            String[] newUuids = new String[uuids.length - 1];
+            int i = 0;
+            for (String uuid : uuids) {
+                if (uuid.equals(mUuid) == false) {
+                    newUuids[i++] = uuid;
+                }
             }
-        }
-
-        String accountUuids = Utility.combine(newUuids, ',');
-        SharedPreferences.Editor editor = preferences.getPreferences().edit();
-        editor.putString("accountUuids", accountUuids);
-
-        editor.remove(mUuid + ".storeUri");
-        editor.remove(mUuid + ".localStoreUri");
-        editor.remove(mUuid + ".transportUri");
-        editor.remove(mUuid + ".description");
-        editor.remove(mUuid + ".name");
-        editor.remove(mUuid + ".email");
-        editor.remove(mUuid + ".alwaysBcc");
-        editor.remove(mUuid + ".automaticCheckIntervalMinutes");
-        editor.remove(mUuid + ".pushPollOnConnect");
-        editor.remove(mUuid + ".saveAllHeaders");
-        editor.remove(mUuid + ".idleRefreshMinutes");
-        editor.remove(mUuid + ".lastAutomaticCheckTime");
-        editor.remove(mUuid + ".latestOldMessageSeenTime");
-        editor.remove(mUuid + ".notifyNewMail");
-        editor.remove(mUuid + ".notifySelfNewMail");
-        editor.remove(mUuid + ".deletePolicy");
-        editor.remove(mUuid + ".draftsFolderName");
-        editor.remove(mUuid + ".sentFolderName");
-        editor.remove(mUuid + ".trashFolderName");
-        editor.remove(mUuid + ".archiveFolderName");
-        editor.remove(mUuid + ".spamFolderName");
-        editor.remove(mUuid + ".autoExpandFolderName");
-        editor.remove(mUuid + ".accountNumber");
-        editor.remove(mUuid + ".vibrate");
-        editor.remove(mUuid + ".vibratePattern");
-        editor.remove(mUuid + ".vibrateTimes");
-        editor.remove(mUuid + ".ring");
-        editor.remove(mUuid + ".ringtone");
-        editor.remove(mUuid + ".lastFullSync");
-        editor.remove(mUuid + ".folderDisplayMode");
-        editor.remove(mUuid + ".folderSyncMode");
-        editor.remove(mUuid + ".folderPushMode");
-        editor.remove(mUuid + ".folderTargetMode");
-        editor.remove(mUuid + ".hideButtonsEnum");
-        editor.remove(mUuid + ".signatureBeforeQuotedText");
-        editor.remove(mUuid + ".expungePolicy");
-        editor.remove(mUuid + ".syncRemoteDeletions");
-        editor.remove(mUuid + ".maxPushFolders");
-        editor.remove(mUuid + ".searchableFolders");
-        editor.remove(mUuid + ".chipColor");
-        editor.remove(mUuid + ".led");
-        editor.remove(mUuid + ".ledColor");
-        editor.remove(mUuid + ".goToUnreadMessageSearch");
-        editor.remove(mUuid + ".notificationUnreadCount");
-        editor.remove(mUuid + ".subscribedFoldersOnly");
-        editor.remove(mUuid + ".maximumPolledMessageAge");
-        editor.remove(mUuid + ".maximumAutoDownloadMessageSize");
-        editor.remove(mUuid + ".messageFormatAuto");
-        editor.remove(mUuid + ".quoteStyle");
-        editor.remove(mUuid + ".quotePrefix");
-        editor.remove(mUuid + ".showPicturesEnum");
-        editor.remove(mUuid + ".replyAfterQuote");
-        editor.remove(mUuid + ".stripSignature");
-        editor.remove(mUuid + ".cryptoApp");
-        editor.remove(mUuid + ".cryptoAutoSignature");
-        editor.remove(mUuid + ".cryptoAutoEncrypt");
-        editor.remove(mUuid + ".enabled");
-        editor.remove(mUuid + ".enableMoveButtons");
-        editor.remove(mUuid + ".hideMoveButtonsEnum");
-        for (String type : networkTypes) {
-            editor.remove(mUuid + ".useCompression." + type);
->>>>>>> d6fbeb29
+
+            String accountUuids = Utility.combine(newUuids, ',');
+            SharedPreferences.Editor editor = preferences.getPreferences().edit();
+            editor.putString("accountUuids", accountUuids);
+
+            editor.remove(mUuid + ".storeUri");
+            editor.remove(mUuid + ".localStoreUri");
+            editor.remove(mUuid + ".transportUri");
+            editor.remove(mUuid + ".description");
+            editor.remove(mUuid + ".name");
+            editor.remove(mUuid + ".email");
+            editor.remove(mUuid + ".alwaysBcc");
+            editor.remove(mUuid + ".automaticCheckIntervalMinutes");
+            editor.remove(mUuid + ".pushPollOnConnect");
+            editor.remove(mUuid + ".saveAllHeaders");
+            editor.remove(mUuid + ".idleRefreshMinutes");
+            editor.remove(mUuid + ".lastAutomaticCheckTime");
+            editor.remove(mUuid + ".latestOldMessageSeenTime");
+            editor.remove(mUuid + ".notifyNewMail");
+            editor.remove(mUuid + ".notifySelfNewMail");
+            editor.remove(mUuid + ".deletePolicy");
+            editor.remove(mUuid + ".draftsFolderName");
+            editor.remove(mUuid + ".sentFolderName");
+            editor.remove(mUuid + ".trashFolderName");
+            editor.remove(mUuid + ".archiveFolderName");
+            editor.remove(mUuid + ".spamFolderName");
+            editor.remove(mUuid + ".autoExpandFolderName");
+            editor.remove(mUuid + ".accountNumber");
+            editor.remove(mUuid + ".vibrate");
+            editor.remove(mUuid + ".vibratePattern");
+            editor.remove(mUuid + ".vibrateTimes");
+            editor.remove(mUuid + ".ring");
+            editor.remove(mUuid + ".ringtone");
+            editor.remove(mUuid + ".lastFullSync");
+            editor.remove(mUuid + ".folderDisplayMode");
+            editor.remove(mUuid + ".folderSyncMode");
+            editor.remove(mUuid + ".folderPushMode");
+            editor.remove(mUuid + ".folderTargetMode");
+            editor.remove(mUuid + ".hideButtonsEnum");
+            editor.remove(mUuid + ".signatureBeforeQuotedText");
+            editor.remove(mUuid + ".expungePolicy");
+            editor.remove(mUuid + ".syncRemoteDeletions");
+            editor.remove(mUuid + ".maxPushFolders");
+            editor.remove(mUuid + ".searchableFolders");
+            editor.remove(mUuid + ".chipColor");
+            editor.remove(mUuid + ".led");
+            editor.remove(mUuid + ".ledColor");
+            editor.remove(mUuid + ".goToUnreadMessageSearch");
+            editor.remove(mUuid + ".notificationUnreadCount");
+            editor.remove(mUuid + ".subscribedFoldersOnly");
+            editor.remove(mUuid + ".maximumPolledMessageAge");
+            editor.remove(mUuid + ".maximumAutoDownloadMessageSize");
+            editor.remove(mUuid + ".messageFormatAuto");
+            editor.remove(mUuid + ".quoteStyle");
+            editor.remove(mUuid + ".quotePrefix");
+            editor.remove(mUuid + ".showPicturesEnum");
+            editor.remove(mUuid + ".replyAfterQuote");
+            editor.remove(mUuid + ".stripSignature");
+            editor.remove(mUuid + ".cryptoApp");
+            editor.remove(mUuid + ".cryptoAutoSignature");
+            editor.remove(mUuid + ".cryptoAutoEncrypt");
+            editor.remove(mUuid + ".enabled");
+            editor.remove(mUuid + ".syncKey");
+            editor.remove(mUuid + ".securityKey");
+            editor.remove(mUuid + ".enableMoveButtons");
+            editor.remove(mUuid + ".hideMoveButtonsEnum");
+            for (String type : networkTypes) {
+                editor.remove(mUuid + ".useCompression." + type);
+            }
+            deleteIdentities(preferences.getPreferences(), editor);
+            editor.commit();
         }
     }
 
@@ -616,21 +537,18 @@
         if (moveUp) {
             for (int i = 0; i < uuids.length; i++) {
                 if (i > 0 && uuids[i].equals(mUuid)) {
-                    newUuids[i] = newUuids[i-1];
-                    newUuids[i-1] = mUuid;
-                }
-                else {
+                    newUuids[i] = newUuids[i - 1];
+                    newUuids[i - 1] = mUuid;
+                } else {
                     newUuids[i] = uuids[i];
                 }
             }
-        }
-        else {
+        } else {
             for (int i = uuids.length - 1; i >= 0; i--) {
                 if (i < uuids.length - 1 && uuids[i].equals(mUuid)) {
-                    newUuids[i] = newUuids[i+1];
-                    newUuids[i+1] = mUuid;
-                }
-                else {
+                    newUuids[i] = newUuids[i + 1];
+                    newUuids[i + 1] = mUuid;
+                } else {
                     newUuids[i] = uuids[i];
                 }
             }
@@ -1562,7 +1480,6 @@
         mCryptoAutoSignature = cryptoAutoSignature;
     }
 
-<<<<<<< HEAD
     public String getSyncKey() {
         return mSyncKey;
     }
@@ -1577,14 +1494,14 @@
 
     public void setSecurityKey(String key) {
         mSecurityKey = key;
-=======
+    }
+
     public boolean isCryptoAutoEncrypt() {
         return mCryptoAutoEncrypt;
     }
 
     public void setCryptoAutoEncrypt(boolean cryptoAutoEncrypt) {
         mCryptoAutoEncrypt = cryptoAutoEncrypt;
->>>>>>> d6fbeb29
     }
 
     public String getInboxFolderName() {
