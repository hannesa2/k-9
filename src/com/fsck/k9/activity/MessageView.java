--- conflicted
+++ resolved
@@ -454,11 +454,8 @@
                     !K9.FOLDER_NONE.equalsIgnoreCase(mAccount.getArchiveFolderName()));
             // Only enable the button if the Spam folder is not the current folder and not NONE.
             mSpam.setEnabled(!mMessageReference.folderName.equals(mAccount.getSpamFolderName()) &&
-<<<<<<< HEAD
-                    !K9.FOLDER_NONE.equalsIgnoreCase(mAccount.getSpamFolderName()));
-=======
-                             mAccount.hasSpamFolder());
->>>>>>> e5c8a25c
+                    //ASH !K9.FOLDER_NONE.equalsIgnoreCase(mAccount.getSpamFolderName()));
+                    mAccount.hasSpamFolder());
             mMove.setEnabled(true);
         } else {
             disableMoveButtons();
