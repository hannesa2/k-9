--- conflicted
+++ resolved
@@ -466,21 +466,6 @@
         this.attachmentCallback = attachmentCallback;
     }
 
-<<<<<<< HEAD
-    /**
-     * Save a copy of the {@link com.fsck.k9.controller.MessagingController#getListeners()}.  This method will also
-     * pass along these listeners to the underlying views.
-     * @param listeners Set of listeners.
-     */
-    public void setListeners(final Set<MessagingListener> listeners) {
-        if (!mScreenReaderEnabled) {
-            if (mMessageContentView != null) {
-                mMessageContentView.setListeners(listeners);
-            }
-        } else {
-            if (mAccessibleMessageContentView != null) {
-                mAccessibleMessageContentView.setListeners(listeners);
-=======
     private void moveHeaderToLayout() {
         if (mTitleBarHeaderContainer != null && mTitleBarHeaderContainer.getChildCount() != 0) {
             mTitleBarHeaderContainer.removeView(mHeaderContainer);
@@ -539,7 +524,6 @@
             @Override
             public SavedState[] newArray(int size) {
                 return new SavedState[size];
->>>>>>> 5591865f
             }
         };
 
