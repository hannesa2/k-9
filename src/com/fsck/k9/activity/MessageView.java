package com.fsck.k9.activity;

import android.app.Dialog;
import android.app.ProgressDialog;
import android.content.Context;
import android.content.Intent;
import android.content.res.Configuration;
import android.net.Uri;
import android.os.Bundle;
import android.os.Handler;
import android.util.Config;
import android.util.Log;
import android.view.*;
import android.view.View.OnClickListener;
import android.widget.*;
import com.fsck.k9.*;
import com.fsck.k9.controller.MessagingController;
import com.fsck.k9.controller.MessagingListener;
import com.fsck.k9.crypto.PgpData;
import com.fsck.k9.helper.FileBrowserHelper;
import com.fsck.k9.helper.FileBrowserHelper.FileBrowserFailOverCallback;
import com.fsck.k9.mail.*;
import com.fsck.k9.mail.store.StorageManager;
import com.fsck.k9.view.AttachmentView;
import com.fsck.k9.view.ToggleScrollView;
import com.fsck.k9.view.SingleMessageView;
import com.fsck.k9.view.AttachmentView.AttachmentFileDownloadCallback;

import java.io.File;
import java.util.*;

public class MessageView extends K9Activity implements OnClickListener {
    private static final String EXTRA_MESSAGE_REFERENCE = "com.fsck.k9.MessageView_messageReference";
    private static final String EXTRA_MESSAGE_REFERENCES = "com.fsck.k9.MessageView_messageReferences";
    private static final String EXTRA_NEXT = "com.fsck.k9.MessageView_next";
    private static final String EXTRA_MESSAGE_LIST_EXTRAS = "com.fsck.k9.MessageView_messageListExtras";
    private static final String EXTRA_SCROLL_PERCENTAGE = "com.fsck.k9.MessageView_scrollPercentage";
    private static final String SHOW_PICTURES = "showPictures";
    private static final String STATE_PGP_DATA = "pgpData";
    private static final int ACTIVITY_CHOOSE_FOLDER_MOVE = 1;
    private static final int ACTIVITY_CHOOSE_FOLDER_COPY = 2;
    private static final int ACTIVITY_CHOOSE_DIRECTORY = 3;

    private SingleMessageView mMessageView;

    private PgpData mPgpData;


    private View mNext;
    private View mPrevious;
    private View mDelete;
    private View mArchive;
    private View mMove;
    private View mSpam;
    private Account mAccount;
    private MessageReference mMessageReference;
    private ArrayList<MessageReference> mMessageReferences;
    private Message mMessage;
    private static final int PREVIOUS = 1;
    private static final int NEXT = 2;
    private int mLastDirection = (K9.messageViewShowNext()) ? NEXT : PREVIOUS;
    private MessagingController mController = MessagingController.getInstance(getApplication());
    private MessageReference mNextMessage = null;
    private MessageReference mPreviousMessage = null;
    private Listener mListener = new Listener();
    private MessageViewHandler mHandler = new MessageViewHandler();
    private StorageManager.StorageListener mStorageListener = new StorageListenerImplementation();

    /** this variable is used to save the calling AttachmentView
     *  until the onActivityResult is called.
     *  => with this reference we can identity the caller
     */
    private AttachmentView attachmentTmpStore;

    /**
     * Used to temporarily store the destination folder for refile operations if a confirmation
     * dialog is shown.
     */
    private String mDstFolder;

    /**
     * The extras used to create the {@link MessageList} instance that created this activity. May
     * be {@code null}.
     *
     * @see MessageList#actionHandleFolder(Context, Bundle)
     */
    private Bundle mMessageListExtras;

    private final class StorageListenerImplementation implements StorageManager.StorageListener {
        @Override
        public void onUnmount(String providerId) {
            if (!providerId.equals(mAccount.getLocalStorageProviderId())) {
                return;
            }
            runOnUiThread(new Runnable() {
                @Override
                public void run() {
                    onAccountUnavailable();
                }
            });
        }

        @Override
        public void onMount(String providerId) {
            /* no-op */
        }
    }


    @Override
    public boolean dispatchTouchEvent(MotionEvent ev) {
        if (ev.getAction() == MotionEvent.ACTION_UP) {
            // Text selection is finished. Allow scrolling again.
            mTopView.setScrolling(true);
        } else if (K9.zoomControlsEnabled()) {
            // If we have system zoom controls enabled, disable scrolling so the screen isn't wiggling around while
            // trying to zoom.
            if (ev.getAction() == MotionEvent.ACTION_POINTER_2_DOWN) {
                mTopView.setScrolling(false);
            } else if (ev.getAction() == MotionEvent.ACTION_POINTER_2_UP) {
                mTopView.setScrolling(true);
            }
        }
        return super.dispatchTouchEvent(ev);
    }

    @Override
    public boolean dispatchKeyEvent(KeyEvent event) {
        boolean ret = false;
        if (KeyEvent.ACTION_DOWN == event.getAction()) {
            ret = onCustomKeyDown(event.getKeyCode(), event);
        }
        if (!ret) {
            ret = super.dispatchKeyEvent(event);
        }
        return ret;
    }

    /**
     * Handle hotkeys
     *
     * <p>
     * This method is called by {@link #dispatchKeyEvent(KeyEvent)} before any view had the chance
     * to consume this key event.
     * </p>
     *
     * @param keyCode
     *         The value in {@code event.getKeyCode()}.
     * @param event
     *         Description of the key event.
     *
     * @return {@code true} if this event was consumed.
     */
    public boolean onCustomKeyDown(final int keyCode, final KeyEvent event) {
        switch (keyCode) {
        case KeyEvent.KEYCODE_VOLUME_UP: {
            if (K9.useVolumeKeysForNavigationEnabled()) {
                onNext();
                return true;
            }
            break;
        }
        case KeyEvent.KEYCODE_VOLUME_DOWN: {
            if (K9.useVolumeKeysForNavigationEnabled()) {
                onPrevious();
                return true;
            }
            break;
        }
        case KeyEvent.KEYCODE_SHIFT_LEFT:
        case KeyEvent.KEYCODE_SHIFT_RIGHT: {
            /*
             * Selecting text started via shift key. Disable scrolling as
             * this causes problems when selecting text.
             */
            mTopView.setScrolling(false);
            break;
        }
        case KeyEvent.KEYCODE_DEL: {
            onDelete();
            return true;
        }
        case KeyEvent.KEYCODE_D: {
            onDelete();
            return true;
        }
        case KeyEvent.KEYCODE_F: {
            onForward();
            return true;
        }
        case KeyEvent.KEYCODE_A: {
            onReplyAll();
            return true;
        }
        case KeyEvent.KEYCODE_R: {
            onReply();
            return true;
        }
        case KeyEvent.KEYCODE_G: {
            onFlag();
            return true;
        }
        case KeyEvent.KEYCODE_M: {
            onMove();
            return true;
        }
        case KeyEvent.KEYCODE_S: {
            onRefile(mAccount.getSpamFolderName());
            return true;
        }
        case KeyEvent.KEYCODE_V: {
            onRefile(mAccount.getArchiveFolderName());
            return true;
        }
        case KeyEvent.KEYCODE_Y: {
            onCopy();
            return true;
        }
        case KeyEvent.KEYCODE_J:
        case KeyEvent.KEYCODE_P: {
            onPrevious();
            return true;
        }
        case KeyEvent.KEYCODE_N:
        case KeyEvent.KEYCODE_K: {
            onNext();
            return true;
        }
        case KeyEvent.KEYCODE_Z: {
            mHandler.post(new Runnable() {
                public void run() {
                    mMessageView.zoom(event);
                }
            });
            return true;
        }
        case KeyEvent.KEYCODE_H: {
            Toast toast = Toast.makeText(this, R.string.message_help_key, Toast.LENGTH_LONG);
            toast.show();
            return true;
        }
        }
        return false;
    }

    @Override
    public boolean onKeyUp(int keyCode, KeyEvent event) {
        // Swallow these events too to avoid the audible notification of a volume change
        if (K9.useVolumeKeysForNavigationEnabled()) {
            if ((keyCode == KeyEvent.KEYCODE_VOLUME_UP) || (keyCode == KeyEvent.KEYCODE_VOLUME_DOWN)) {
                if (K9.DEBUG)
                    Log.v(K9.LOG_TAG, "Swallowed key up.");
                return true;
            }
        }
        return super.onKeyUp(keyCode, event);
    }

    @Override
    public void onBackPressed() {
        if (K9.manageBack()) {
<<<<<<< HEAD
            String folder = (mMessage != null) ? mMessage.getFolder().getRemoteName() : null;
            MessageList.actionHandleFolder(this, mAccount, folder);
=======
            if (mMessageListExtras != null) {
                MessageList.actionHandleFolder(this, mMessageListExtras);
            }
>>>>>>> 61ca1a2a
            finish();
        } else {
            super.onBackPressed();
        }
    }

    class MessageViewHandler extends Handler {

        public void progress(final boolean progress) {
            runOnUiThread(new Runnable() {
                public void run() {
                    setProgressBarIndeterminateVisibility(progress);
                }
            });
        }

        public void addAttachment(final View attachmentView) {
            runOnUiThread(new Runnable() {
                public void run() {
                    mMessageView.addAttachment(attachmentView);
                }
            });
        }

        /* A helper for a set of "show a toast" methods */
        private void showToast(final String message, final int toastLength)  {
            runOnUiThread(new Runnable() {
                public void run() {
                    Toast.makeText(MessageView.this, message, toastLength).show();
                }
            });
        }

        public void networkError() {
            showToast(getString(R.string.status_network_error), Toast.LENGTH_LONG);
        }

        public void invalidIdError() {
            showToast(getString(R.string.status_invalid_id_error), Toast.LENGTH_LONG);
        }


        public void fetchingAttachment() {
            showToast(getString(R.string.message_view_fetching_attachment_toast), Toast.LENGTH_SHORT);
        }


        public void setHeaders(final Message message, final Account account) {
            runOnUiThread(new Runnable() {
                public void run() {
                    mMessageView.setHeaders(message, account);
                }
            });
        }

    }

    public static void actionView(Context context, MessageReference messRef,
<<<<<<< HEAD
                                  ArrayList<MessageReference> messReferences) {
=======
            ArrayList<MessageReference> messReferences, Bundle messageListExtras) {
>>>>>>> 61ca1a2a
        Intent i = new Intent(context, MessageView.class);
        i.putExtra(EXTRA_MESSAGE_LIST_EXTRAS, messageListExtras);
        i.putExtra(EXTRA_MESSAGE_REFERENCE, messRef);
        i.putParcelableArrayListExtra(EXTRA_MESSAGE_REFERENCES, messReferences);
        i.setFlags(Intent.FLAG_ACTIVITY_CLEAR_TOP | Intent.FLAG_ACTIVITY_NEW_TASK);
        context.startActivity(i);
    }

    @Override
    public void onCreate(Bundle icicle) {
        super.onCreate(icicle, false);
        requestWindowFeature(Window.FEATURE_INDETERMINATE_PROGRESS);
        requestWindowFeature(Window.FEATURE_NO_TITLE);
        setContentView(R.layout.message_view);

        mTopView = (ToggleScrollView) findViewById(R.id.top_view);
        mMessageView = (SingleMessageView) findViewById(R.id.message_view);

        //set a callback for the attachment view. With this callback the attachmentview
        //request the start of a filebrowser activity.
        mMessageView.setAttachmentCallback(new AttachmentFileDownloadCallback() {

            @Override
            public void showFileBrowser(final AttachmentView caller) {
                FileBrowserHelper.getInstance()
                .showFileBrowserActivity(MessageView.this,
                                         null,
                                         MessageView.ACTIVITY_CHOOSE_DIRECTORY,
                                         callback);
                attachmentTmpStore = caller;
            }
            FileBrowserFailOverCallback callback = new FileBrowserFailOverCallback() {

                @Override
                public void onPathEntered(String path) {
                    attachmentTmpStore.writeFile(new File(path));
                }

                @Override
                public void onCancel() {
                    // canceled, do nothing
                }
            };
        });

        mMessageView.initialize(this);

        // Register the ScrollView's listener to handle scrolling to last known location on resume.
        mController.addListener(mTopView.getListener());
        mMessageView.setListeners(mController.getListeners());

        setTitle("");
        final Intent intent = getIntent();

        mMessageListExtras = intent.getParcelableExtra(EXTRA_MESSAGE_LIST_EXTRAS);

        Uri uri = intent.getData();
        if (icicle != null) {
            // TODO This code seems unnecessary since the icicle should already be thawed in onRestoreInstanceState().
            mMessageReference = icicle.getParcelable(EXTRA_MESSAGE_REFERENCE);
            mMessageReferences = icicle.getParcelableArrayList(EXTRA_MESSAGE_REFERENCES);
            mPgpData = (PgpData) icicle.getSerializable(STATE_PGP_DATA);
        } else {
            if (uri == null) {
                mMessageReference = intent.getParcelableExtra(EXTRA_MESSAGE_REFERENCE);
                mMessageReferences = intent.getParcelableArrayListExtra(EXTRA_MESSAGE_REFERENCES);
            } else {
                List<String> segmentList = uri.getPathSegments();
                if (segmentList.size() != 3) {
                    //TODO: Use resource to externalize message
                    Toast.makeText(this, "Invalid intent uri: " + uri.toString(), Toast.LENGTH_LONG).show();
                    return;
                }

                String accountId = segmentList.get(0);
                Collection<Account> accounts = Preferences.getPreferences(this).getAvailableAccounts();
                boolean found = false;
                for (Account account : accounts) {
                    if (String.valueOf(account.getAccountNumber()).equals(accountId)) {
                        mAccount = account;
                        found = true;
                        break;
                    }
                }
                if (!found) {
                    //TODO: Use resource to externalize message
                    Toast.makeText(this, "Invalid account id: " + accountId, Toast.LENGTH_LONG).show();
                    return;
                }

                mMessageReference = new MessageReference();
                mMessageReference.accountUuid = mAccount.getUuid();
                mMessageReference.folderName = segmentList.get(1);
                mMessageReference.uid = segmentList.get(2);
                mMessageReferences = new ArrayList<MessageReference>();
            }
        }

        mAccount = Preferences.getPreferences(this).getAccount(mMessageReference.accountUuid);


        if (K9.DEBUG)
            Log.d(K9.LOG_TAG, "MessageView got message " + mMessageReference);
        if (intent.getBooleanExtra(EXTRA_NEXT, false)) {
            mNext.requestFocus();
        }

        setupButtonViews();
        displayMessage(mMessageReference);
    }

    private void setupButtonViews() {
        setOnClickListener(R.id.from);
        setOnClickListener(R.id.reply);
        setOnClickListener(R.id.reply_all);
        setOnClickListener(R.id.delete);
        setOnClickListener(R.id.forward);
        setOnClickListener(R.id.next);
        setOnClickListener(R.id.previous);
        setOnClickListener(R.id.archive);
        setOnClickListener(R.id.move);
        setOnClickListener(R.id.spam);
        // To show full header
        setOnClickListener(R.id.header_container);
        setOnClickListener(R.id.reply_scrolling);
//       setOnClickListener(R.id.reply_all_scrolling);
        setOnClickListener(R.id.delete_scrolling);
        setOnClickListener(R.id.forward_scrolling);
        setOnClickListener(R.id.next_scrolling);
        setOnClickListener(R.id.previous_scrolling);
        setOnClickListener(R.id.archive_scrolling);
        setOnClickListener(R.id.move_scrolling);
        setOnClickListener(R.id.spam_scrolling);
        setOnClickListener(R.id.show_pictures);
        setOnClickListener(R.id.download_remainder);


        // Perhaps the ScrollButtons should be global, instead of account-specific
        Account.ScrollButtons scrollButtons = mAccount.getScrollMessageViewButtons();
        if ((Account.ScrollButtons.ALWAYS == scrollButtons)
                || (Account.ScrollButtons.KEYBOARD_AVAILABLE == scrollButtons &&
                    (this.getResources().getConfiguration().hardKeyboardHidden == Configuration.HARDKEYBOARDHIDDEN_NO))) {
            scrollButtons();
        } else {  // never or the keyboard is open
            staticButtons();
        }
        Account.ScrollButtons scrollMoveButtons = mAccount.getScrollMessageViewMoveButtons();
        if ((Account.ScrollButtons.ALWAYS == scrollMoveButtons)
                || (Account.ScrollButtons.KEYBOARD_AVAILABLE == scrollMoveButtons &&
                    (this.getResources().getConfiguration().hardKeyboardHidden == Configuration.HARDKEYBOARDHIDDEN_NO))) {
            scrollMoveButtons();
        } else {
            staticMoveButtons();
        }
        if (!mAccount.getEnableMoveButtons()) {
            View buttons = findViewById(R.id.move_buttons);
            if (buttons != null) {
                buttons.setVisibility(View.GONE);
            }
            buttons = findViewById(R.id.scrolling_move_buttons);
            if (buttons != null) {
                buttons.setVisibility(View.GONE);
            }
        }
    }

    @Override
    protected void onSaveInstanceState(Bundle outState) {
        outState.putParcelable(EXTRA_MESSAGE_REFERENCE, mMessageReference);
        outState.putParcelableArrayList(EXTRA_MESSAGE_REFERENCES, mMessageReferences);
        outState.putSerializable(STATE_PGP_DATA, mPgpData);
        outState.putBoolean(SHOW_PICTURES, mMessageView.showPictures());
        outState.putDouble(EXTRA_SCROLL_PERCENTAGE, mTopView.getScrollPercentage());
    }

    @Override
    protected void onRestoreInstanceState(Bundle savedInstanceState) {
        super.onRestoreInstanceState(savedInstanceState);
        mPgpData = (PgpData) savedInstanceState.getSerializable(STATE_PGP_DATA);
        mMessageView.updateCryptoLayout(mAccount.getCryptoProvider(), mPgpData, mMessage);
        mMessageView.setLoadPictures(savedInstanceState.getBoolean(SHOW_PICTURES));
        mTopView.setScrollPercentage(savedInstanceState.getDouble(EXTRA_SCROLL_PERCENTAGE));
    }

    private void displayMessage(MessageReference ref) {
        mMessageReference = ref;
        if (K9.DEBUG)
            Log.d(K9.LOG_TAG, "MessageView displaying message " + mMessageReference);
        mAccount = Preferences.getPreferences(this).getAccount(mMessageReference.accountUuid);
        clearMessageDisplay();
        findSurroundingMessagesUid();
        // start with fresh, empty PGP data
        mPgpData = new PgpData();
        mTopView.setVisibility(View.VISIBLE);
        mController.loadMessageForView(mAccount, mMessageReference.folderName, mMessageReference.uid, mListener);
        setupDisplayMessageButtons();
    }

    private void clearMessageDisplay() {
        mTopView.setVisibility(View.GONE);
        mTopView.scrollTo(0, 0);
        mMessageView.resetView();

    }

    private void setupDisplayMessageButtons() {
        mDelete.setEnabled(true);
        mNext.setEnabled(mNextMessage != null);
        mPrevious.setEnabled(mPreviousMessage != null);
        // If moving isn't support at all, then all of them must be disabled anyway.
        if (mController.isMoveCapable(mAccount)) {
            // Only enable the button if the Archive folder is not the current folder and not NONE.
            mArchive.setEnabled(!mMessageReference.folderName.equals(mAccount.getArchiveFolderName()) &&
                                !K9.FOLDER_NONE.equalsIgnoreCase(mAccount.getArchiveFolderName()));
            // Only enable the button if the Spam folder is not the current folder and not NONE.
            mSpam.setEnabled(!mMessageReference.folderName.equals(mAccount.getSpamFolderName()) &&
                             !K9.FOLDER_NONE.equalsIgnoreCase(mAccount.getSpamFolderName()));
            mMove.setEnabled(true);
        } else {
            disableMoveButtons();
        }
    }
    private void staticButtons() {
        View buttons = findViewById(R.id.scrolling_buttons);
        if (buttons != null) {
            buttons.setVisibility(View.GONE);
        }
        mNext = findViewById(R.id.next);
        mPrevious = findViewById(R.id.previous);
        mDelete = findViewById(R.id.delete);
    }

    private void scrollButtons() {
        View buttons = findViewById(R.id.bottom_buttons);
        if (buttons != null) {
            buttons.setVisibility(View.GONE);
        }
        mNext = findViewById(R.id.next_scrolling);
        mPrevious = findViewById(R.id.previous_scrolling);
        mDelete = findViewById(R.id.delete_scrolling);
    }

    private void staticMoveButtons() {
        View buttons = findViewById(R.id.scrolling_move_buttons);
        if (buttons != null) {
            buttons.setVisibility(View.GONE);
        }
        mArchive = findViewById(R.id.archive);
        mMove = findViewById(R.id.move);
        mSpam = findViewById(R.id.spam);
    }

    private void scrollMoveButtons() {
        View buttons = findViewById(R.id.move_buttons);
        if (buttons != null) {
            buttons.setVisibility(View.GONE);
        }
        mArchive = findViewById(R.id.archive_scrolling);
        mMove = findViewById(R.id.move_scrolling);
        mSpam = findViewById(R.id.spam_scrolling);
    }

    private void disableButtons() {
        mMessageView.setLoadPictures(false);
        disableMoveButtons();
        mNext.setEnabled(false);
        mPrevious.setEnabled(false);
        mDelete.setEnabled(false);
    }

    private void disableMoveButtons() {
        mArchive.setEnabled(false);
        mMove.setEnabled(false);
        mSpam.setEnabled(false);
    }

    private void setOnClickListener(int viewCode) {
        View thisView = findViewById(viewCode);
        if (thisView != null) {
            thisView.setOnClickListener(this);
        }
    }

    private void findSurroundingMessagesUid() {
        mNextMessage = mPreviousMessage = null;
        int i = mMessageReferences.indexOf(mMessageReference);
        if (i < 0)
            return;
        if (i != 0)
            mNextMessage = mMessageReferences.get(i - 1);
        if (i != (mMessageReferences.size() - 1))
            mPreviousMessage = mMessageReferences.get(i + 1);
    }

    @Override
    public void onResume() {
        super.onResume();
        if (!mAccount.isAvailable(this)) {
            onAccountUnavailable();
            return;
        }
        mController.addListener(mTopView.getListener());
        StorageManager.getInstance(getApplication()).addListener(mStorageListener);
    }

    @Override
    protected void onPause() {
        mController.removeListener(mTopView.getListener());
        StorageManager.getInstance(getApplication()).removeListener(mStorageListener);
        super.onPause();
    }

    protected void onAccountUnavailable() {
        finish();
        // TODO inform user about account unavailability using Toast
        Accounts.listAccounts(this);
    }

    /**
     * Called from UI thread when user select Delete
     */
    private void onDelete() {
        if (K9.confirmDelete() || (K9.confirmDeleteStarred() && mMessage.isSet(Flag.FLAGGED))) {
            showDialog(R.id.dialog_confirm_delete);
        } else {
            delete();
        }
    }

    private void delete() {
        if (mMessage != null) {
            // Disable the delete button after it's tapped (to try to prevent
            // accidental clicks)
            disableButtons();
            Message messageToDelete = mMessage;
            showNextMessageOrReturn();
            mController.deleteMessages(new Message[] {messageToDelete}, null);
        }
    }

    private void onRefile(String dstFolder) {
        if (!mController.isMoveCapable(mAccount)) {
            return;
        }
        if (!mController.isMoveCapable(mMessage)) {
            Toast toast = Toast.makeText(this, R.string.move_copy_cannot_copy_unsynced_message, Toast.LENGTH_LONG);
            toast.show();
            return;
        }

        if (K9.FOLDER_NONE.equalsIgnoreCase(dstFolder)) {
            return;
        }

        if (mAccount.getSpamFolderName().equals(dstFolder) && K9.confirmSpam()) {
            mDstFolder = dstFolder;
            showDialog(R.id.dialog_confirm_spam);
        } else {
            refileMessage(dstFolder);
        }
    }

    private void refileMessage(String dstFolder) {
        String srcFolder = mMessageReference.folderName;
        Message messageToMove = mMessage;
        showNextMessageOrReturn();
        mController.moveMessage(mAccount, srcFolder, messageToMove, dstFolder, null);
    }

    private void showNextMessageOrReturn() {
        if (K9.messageViewReturnToList()) {
            finish();
        } else {
            showNextMessage();
        }
    }

    private void showNextMessage() {
        findSurroundingMessagesUid();
        mMessageReferences.remove(mMessageReference);
        if (mLastDirection == NEXT && mNextMessage != null) {
            onNext();
        } else if (mLastDirection == PREVIOUS && mPreviousMessage != null) {
            onPrevious();
        } else if (mNextMessage != null) {
            onNext();
        } else if (mPreviousMessage != null) {
            onPrevious();
        } else {
            finish();
        }
    }


    private void onReply() {
        if (mMessage != null) {
            MessageCompose.actionReply(this, mAccount, mMessage, false, mPgpData.getDecryptedData());
            finish();
        }
    }

    private void onReplyAll() {
        if (mMessage != null) {
            MessageCompose.actionReply(this, mAccount, mMessage, true, mPgpData.getDecryptedData());
            finish();
        }
    }

    private void onForward() {
        if (mMessage != null) {
            MessageCompose.actionForward(this, mAccount, mMessage, mPgpData.getDecryptedData());
            finish();
        }
    }

    private void onFlag() {
        if (mMessage != null) {
            mController.setFlag(mAccount,
                                mMessage.getFolder().getRemoteName(), new String[] {mMessage.getUid()}, Flag.FLAGGED, !mMessage.isSet(Flag.FLAGGED));
            try {
                mMessage.setFlag(Flag.FLAGGED, !mMessage.isSet(Flag.FLAGGED));
                mMessageView.setHeaders(mMessage, mAccount);
            } catch (MessagingException me) {
                Log.e(K9.LOG_TAG, "Could not set flag on local message", me);
            }
        }
    }

    private void onMove() {
        if ((!mController.isMoveCapable(mAccount))
                || (mMessage == null)) {
            return;
        }
        if (!mController.isMoveCapable(mMessage)) {
            Toast toast = Toast.makeText(this, R.string.move_copy_cannot_copy_unsynced_message, Toast.LENGTH_LONG);
            toast.show();
            return;
        }

        startRefileActivity(ACTIVITY_CHOOSE_FOLDER_MOVE);
    }

    private void onCopy() {
        if ((!mController.isCopyCapable(mAccount))
                || (mMessage == null)) {
            return;
        }
        if (!mController.isCopyCapable(mMessage)) {
            Toast toast = Toast.makeText(this, R.string.move_copy_cannot_copy_unsynced_message, Toast.LENGTH_LONG);
            toast.show();
            return;
        }

        startRefileActivity(ACTIVITY_CHOOSE_FOLDER_COPY);
    }

    private void startRefileActivity(int activity) {
        Intent intent = new Intent(this, ChooseFolder.class);
        intent.putExtra(ChooseFolder.EXTRA_ACCOUNT, mAccount.getUuid());
        intent.putExtra(ChooseFolder.EXTRA_CUR_FOLDER, mMessageReference.folderName);
        intent.putExtra(ChooseFolder.EXTRA_SEL_FOLDER, mAccount.getLastSelectedFolderName());
        intent.putExtra(ChooseFolder.EXTRA_MESSAGE, mMessageReference);
        startActivityForResult(intent, activity);
    }


    @Override
    protected void onActivityResult(int requestCode, int resultCode, Intent data) {
        if (mAccount.getCryptoProvider().onActivityResult(this, requestCode, resultCode, data, mPgpData)) {
            return;
        }
        if (resultCode != RESULT_OK)
            return;
        switch (requestCode) {
        case ACTIVITY_CHOOSE_DIRECTORY:
            if (resultCode == RESULT_OK && data != null) {
                // obtain the filename
                Uri fileUri = data.getData();
                if (fileUri != null) {
                    String filePath = fileUri.getPath();
                    if (filePath != null) {
                        attachmentTmpStore.writeFile(new File(filePath));
                    }
                }
            }

            break;
        case ACTIVITY_CHOOSE_FOLDER_MOVE:
        case ACTIVITY_CHOOSE_FOLDER_COPY:
            if (data == null)
                return;
            String destFolderName = data.getStringExtra(ChooseFolder.EXTRA_NEW_FOLDER);
            String srcFolderName = data.getStringExtra(ChooseFolder.EXTRA_CUR_FOLDER);
            MessageReference ref = data.getParcelableExtra(ChooseFolder.EXTRA_MESSAGE);
            if (mMessageReference.equals(ref)) {
                mAccount.setLastSelectedFolderName(destFolderName);
                switch (requestCode) {
                case ACTIVITY_CHOOSE_FOLDER_MOVE:
                    Message messageToMove = mMessage;
                    showNextMessageOrReturn();
                    mController.moveMessage(mAccount, srcFolderName, messageToMove, destFolderName, null);
                    break;
                case ACTIVITY_CHOOSE_FOLDER_COPY:
                    mController.copyMessage(mAccount, srcFolderName, mMessage, destFolderName, null);
                    break;
                }
            }
            break;
        }
    }

    private void onSendAlternate() {
        if (mMessage != null) {
            mController.sendAlternate(this, mAccount, mMessage);
        }
    }

    /**
     * Handle a right-to-left swipe as "move to next message."
     */
    @Override
    protected void onSwipeRightToLeft(MotionEvent e1, MotionEvent e2) {
        onNext();
    }

    /**
     * Handle a left-to-right swipe as "move to previous message."
     */
    @Override
    protected void onSwipeLeftToRight(MotionEvent e1, MotionEvent e2) {
        onPrevious();
    }

    protected void onNext() {
        // Reset scroll percentage when we change messages
        mTopView.setScrollPercentage(0);
        if (mNextMessage == null) {
            Toast.makeText(this, getString(R.string.end_of_folder), Toast.LENGTH_SHORT).show();
            return;
        }
        mLastDirection = NEXT;
        disableButtons();
        if (K9.showAnimations()) {
            mTopView.startAnimation(outToLeftAnimation());
        }
        displayMessage(mNextMessage);
        mNext.requestFocus();
    }

    protected void onPrevious() {
        // Reset scroll percentage when we change messages
        mTopView.setScrollPercentage(0);
        if (mPreviousMessage == null) {
            Toast.makeText(this, getString(R.string.end_of_folder), Toast.LENGTH_SHORT).show();
            return;
        }
        mLastDirection = PREVIOUS;
        disableButtons();
        if (K9.showAnimations()) {
            mTopView.startAnimation(inFromRightAnimation());
        }
        displayMessage(mPreviousMessage);
        mPrevious.requestFocus();
    }

    private void onMarkAsUnread() {
        if (mMessage != null) {
// (Issue 3319)            mController.setFlag(mAccount, mMessageReference.folderName, new String[] { mMessage.getUid() }, Flag.SEEN, false);
            try {
                mMessage.setFlag(Flag.SEEN, false);
                mMessageView.setHeaders(mMessage, mAccount);
                String subject = mMessage.getSubject();
                setTitle(subject);
            } catch (Exception e) {
                Log.e(K9.LOG_TAG, "Unable to unset SEEN flag on message", e);
            }
        }
    }


    private void onDownloadRemainder() {
        if (mMessage.isSet(Flag.X_DOWNLOADED_FULL)) {
            return;
        }
        mMessageView.downloadRemainderButton().setEnabled(false);
        mController.loadMessageForViewRemote(mAccount, mMessageReference.folderName, mMessageReference.uid, mListener);
    }


    public void onClick(View view) {
        switch (view.getId()) {
        case R.id.reply:
        case R.id.reply_scrolling:
            onReply();
            break;
        case R.id.reply_all:
            onReplyAll();
            break;
        case R.id.delete:
        case R.id.delete_scrolling:
            onDelete();
            break;
        case R.id.forward:
        case R.id.forward_scrolling:
            onForward();
            break;
        case R.id.archive:
        case R.id.archive_scrolling:
            onRefile(mAccount.getArchiveFolderName());
            break;
        case R.id.spam:
        case R.id.spam_scrolling:
            onRefile(mAccount.getSpamFolderName());
            break;
        case R.id.move:
        case R.id.move_scrolling:
            onMove();
            break;
        case R.id.next:
        case R.id.next_scrolling:
            onNext();
            break;
        case R.id.previous:
        case R.id.previous_scrolling:
            onPrevious();
            break;
        case R.id.download:
            ((AttachmentView)view).saveFile();
            break;
        case R.id.show_pictures:
            mMessageView.setLoadPictures(true);
            break;
        case R.id.download_remainder:
            onDownloadRemainder();
            break;
        }
    }

    @Override
    public boolean onOptionsItemSelected(MenuItem item) {
        switch (item.getItemId()) {
        case R.id.delete:
            onDelete();
            break;
        case R.id.reply:
            onReply();
            break;
        case R.id.reply_all:
            onReplyAll();
            break;
        case R.id.forward:
            onForward();
            break;
        case R.id.send_alternate:
            onSendAlternate();
            break;
        case R.id.mark_as_unread:
            onMarkAsUnread();
            break;
        case R.id.flag:
            onFlag();
            break;
        case R.id.archive:
            onRefile(mAccount.getArchiveFolderName());
            break;
        case R.id.spam:
            onRefile(mAccount.getSpamFolderName());
            break;
        case R.id.move:
            onMove();
            break;
        case R.id.copy:
            onCopy();
            break;
        case R.id.show_full_header:
            runOnUiThread(new Runnable() {
                @Override
                public void run() {
                    mMessageView.showAllHeaders();
                }
            });
            break;
        case R.id.select_text:
            mTopView.setScrolling(false);
            mMessageView.beginSelectingText();
            break;
        default:
            return super.onOptionsItemSelected(item);
        }
        return true;
    }

    @Override
    public boolean onCreateOptionsMenu(Menu menu) {
        super.onCreateOptionsMenu(menu);
        getMenuInflater().inflate(R.menu.message_view_option, menu);
        if (!mController.isCopyCapable(mAccount)) {
            menu.findItem(R.id.copy).setVisible(false);
        }
        if (!mController.isMoveCapable(mAccount)) {
            menu.findItem(R.id.move).setVisible(false);
            menu.findItem(R.id.archive).setVisible(false);
            menu.findItem(R.id.spam).setVisible(false);
        }
        if (K9.FOLDER_NONE.equalsIgnoreCase(mAccount.getArchiveFolderName())) {
            menu.findItem(R.id.archive).setVisible(false);
        }
        if (K9.FOLDER_NONE.equalsIgnoreCase(mAccount.getSpamFolderName())) {
            menu.findItem(R.id.spam).setVisible(false);
        }
        return true;
    }

    // TODO: when switching to API version 8, override onCreateDialog(int, Bundle)

    /**
     * @param id The id of the dialog.
     * @return The dialog. If you return null, the dialog will not be created.
     * @see android.app.Activity#onCreateDialog(int)
     */
    @Override
    protected Dialog onCreateDialog(final int id) {
        switch (id) {
        case R.id.dialog_confirm_delete:
            return ConfirmationDialog.create(this, id,
                                             R.string.dialog_confirm_delete_title,
                                             R.string.dialog_confirm_delete_message,
                                             R.string.dialog_confirm_delete_confirm_button,
                                             R.string.dialog_confirm_delete_cancel_button,
            new Runnable() {
                @Override
                public void run() {
                    delete();
                }
            });
        case R.id.dialog_confirm_spam:
            return ConfirmationDialog.create(this, id,
                                             R.string.dialog_confirm_spam_title,
                                             getResources().getQuantityString(R.plurals.dialog_confirm_spam_message, 1),
                                             R.string.dialog_confirm_spam_confirm_button,
                                             R.string.dialog_confirm_spam_cancel_button,
            new Runnable() {
                @Override
                public void run() {
                    refileMessage(mDstFolder);
                    mDstFolder = null;
                }
            });
        case R.id.dialog_attachment_progress:
            ProgressDialog d = new ProgressDialog(this);
            d.setIndeterminate(true);
            d.setTitle(R.string.dialog_attachment_progress_title);
            return d;
        }
        return super.onCreateDialog(id);
    }

    @Override
    public boolean onPrepareOptionsMenu(Menu menu) {
        if (menu != null) {
            MenuItem flagItem = menu.findItem(R.id.flag);
            if (flagItem != null && mMessage != null) {
                flagItem.setTitle((mMessage.isSet(Flag.FLAGGED) ? R.string.unflag_action : R.string.flag_action));
            }
            MenuItem additionalHeadersItem = menu.findItem(R.id.show_full_header);
            if (additionalHeadersItem != null) {
                additionalHeadersItem.setTitle(mMessageView.additionalHeadersVisible() ?
                                               R.string.hide_full_header_action : R.string.show_full_header_action);
            }
        }
        return super.onPrepareOptionsMenu(menu);
    }

    public void displayMessageBody(final Account account, final String folder, final String uid, final Message message) {
        runOnUiThread(new Runnable() {
            public void run() {
                mTopView.scrollTo(0, 0);
                try {
                    if (MessageView.this.mMessage != null
                            && MessageView.this.mMessage.isSet(Flag.X_DOWNLOADED_PARTIAL)
                    && message.isSet(Flag.X_DOWNLOADED_FULL)) {
                        mMessageView.setHeaders(message, account);
                    }
                    MessageView.this.mMessage = message;
                    mMessageView.displayMessageBody(account, folder, uid, message, mPgpData);
                    mMessageView.renderAttachments(mMessage, 0, mMessage, mAccount, mController, mListener);
                } catch (MessagingException e) {
                    if (Config.LOGV) {
                        Log.v(K9.LOG_TAG, "loadMessageForViewBodyAvailable", e);
                    }
                }
            }
        });
    }

    class Listener extends MessagingListener {
        @Override
        public void loadMessageForViewHeadersAvailable(final Account account, String folder, String uid,
                final Message message) {
            if (!mMessageReference.uid.equals(uid) || !mMessageReference.folderName.equals(folder)
                    || !mMessageReference.accountUuid.equals(account.getUuid())) {
                return;
            }
            MessageView.this.mMessage = message;
            runOnUiThread(new Runnable() {
                public void run() {
                    if (!message.isSet(Flag.X_DOWNLOADED_FULL) && !message.isSet(Flag.X_DOWNLOADED_PARTIAL)) {
                        mMessageView.loadBodyFromUrl("file:///android_asset/downloading.html");
                    }
                    mMessageView.setHeaders(message, account);
                    mMessageView.setOnFlagListener(new OnClickListener() {
                        @Override
                        public void onClick(View v) {
                            onFlag();
                        }
                    });
                }
            });
        }

        @Override
        public void loadMessageForViewBodyAvailable(Account account, String folder, String uid,
                Message message) {
            if (!mMessageReference.uid.equals(uid) || !mMessageReference.folderName.equals(folder)
                    || !mMessageReference.accountUuid.equals(account.getUuid())) {
                return;
            }

            displayMessageBody(account, folder, uid, message);
        }//loadMessageForViewBodyAvailable



        @Override
        public void loadMessageForViewFailed(Account account, String folder, String uid, final Throwable t) {
            if (!mMessageReference.uid.equals(uid) || !mMessageReference.folderName.equals(folder)
                    || !mMessageReference.accountUuid.equals(account.getUuid())) {
                return;
            }
            mHandler.post(new Runnable() {
                public void run() {
                    setProgressBarIndeterminateVisibility(false);
                    if (t instanceof IllegalArgumentException) {
                        mHandler.invalidIdError();
                    } else {
                        mHandler.networkError();
                    }
                    if ((MessageView.this.mMessage == null) ||
                    !MessageView.this.mMessage.isSet(Flag.X_DOWNLOADED_PARTIAL)) {
                        mMessageView.loadBodyFromUrl("file:///android_asset/empty.html");
                    }
                }
            });
        }

        @Override
        public void loadMessageForViewFinished(Account account, String folder, String uid, final Message message) {
            if (!mMessageReference.uid.equals(uid) || !mMessageReference.folderName.equals(folder)
                    || !mMessageReference.accountUuid.equals(account.getUuid())) {
                return;
            }
            mHandler.post(new Runnable() {
                public void run() {
                    setProgressBarIndeterminateVisibility(false);
                    mMessageView.setShowDownloadButton(message);
                }
            });
        }

        @Override
        public void loadMessageForViewStarted(Account account, String folder, String uid) {
            if (!mMessageReference.uid.equals(uid) || !mMessageReference.folderName.equals(folder)
                    || !mMessageReference.accountUuid.equals(account.getUuid())) {
                return;
            }
            mHandler.post(new Runnable() {
                public void run() {
                    setProgressBarIndeterminateVisibility(true);
                }
            });
        }

        @Override
        public void loadAttachmentStarted(Account account, Message message, Part part, Object tag, final boolean requiresDownload) {
            if (mMessage != message) {
                return;
            }
            mHandler.post(new Runnable() {
                public void run() {
                    mMessageView.setAttachmentsEnabled(false);
                    showDialog(R.id.dialog_attachment_progress);
                    if (requiresDownload) {
                        mHandler.fetchingAttachment();
                    }
                }
            });
        }

        @Override
        public void loadAttachmentFinished(Account account, Message message, Part part, final Object tag) {
            if (mMessage != message) {
                return;
            }
            mHandler.post(new Runnable() {
                public void run() {
                    mMessageView.setAttachmentsEnabled(true);
                    removeDialog(R.id.dialog_attachment_progress);
                    Object[] params = (Object[]) tag;
                    boolean download = (Boolean) params[0];
                    AttachmentView attachment = (AttachmentView) params[1];
                    if (download) {
                        attachment.writeFile();
                    } else {
                        attachment.showFile();
                    }
                }
            });
        }

        @Override
        public void loadAttachmentFailed(Account account, Message message, Part part, Object tag, String reason) {
            if (mMessage != message) {
                return;
            }
            mHandler.post(new Runnable() {
                public void run() {
                    mMessageView.setAttachmentsEnabled(true);
                    removeDialog(R.id.dialog_attachment_progress);
                    mHandler.networkError();
                }
            });
        }
    }

    // This REALLY should be in MessageCryptoView
    public void onDecryptDone(PgpData pgpData) {
        // TODO: this might not be enough if the orientation was changed while in APG,
        // sometimes shows the original encrypted content
        mMessageView.loadBodyFromText(mAccount.getCryptoProvider(), mPgpData, mMessage, mPgpData.getDecryptedData(), "text/plain");
    }
}<|MERGE_RESOLUTION|>--- conflicted
+++ resolved
@@ -259,14 +259,9 @@
     @Override
     public void onBackPressed() {
         if (K9.manageBack()) {
-<<<<<<< HEAD
-            String folder = (mMessage != null) ? mMessage.getFolder().getRemoteName() : null;
-            MessageList.actionHandleFolder(this, mAccount, folder);
-=======
             if (mMessageListExtras != null) {
                 MessageList.actionHandleFolder(this, mMessageListExtras);
             }
->>>>>>> 61ca1a2a
             finish();
         } else {
             super.onBackPressed();
@@ -325,11 +320,7 @@
     }
 
     public static void actionView(Context context, MessageReference messRef,
-<<<<<<< HEAD
-                                  ArrayList<MessageReference> messReferences) {
-=======
             ArrayList<MessageReference> messReferences, Bundle messageListExtras) {
->>>>>>> 61ca1a2a
         Intent i = new Intent(context, MessageView.class);
         i.putExtra(EXTRA_MESSAGE_LIST_EXTRAS, messageListExtras);
         i.putExtra(EXTRA_MESSAGE_REFERENCE, messRef);
