--- conflicted
+++ resolved
@@ -2924,22 +2924,16 @@
                 fp.add(FetchProfile.Item.BODY);
                 remoteFolder.fetch(new Message[] { remoteMessage }, fp, null);
 
-<<<<<<< HEAD
                 // Store the message locally and load the stored message into memory
                 localFolder.appendMessages(new Message[] { remoteMessage });
                 fp.add(FetchProfile.Item.ENVELOPE);
                 message = localFolder.getMessage(uid);
                 localFolder.fetch(new Message[] { message }, fp, null);
-=======
-                        // Mark that this message is now fully synched
-                        if (account.isMarkMessageAsReadOnView()) {
-                            message.setFlag(Flag.SEEN, true);
-                        }
-                        message.setFlag(Flag.X_DOWNLOADED_FULL, true);
-                    }
->>>>>>> 3060fd06
 
                 // Mark that this message is now fully synched
+                if (account.isMarkMessageAsReadOnView()) {
+                    message.setFlag(Flag.SEEN, true);
+                }
                 message.setFlag(Flag.X_DOWNLOADED_FULL, true);
             }
 
