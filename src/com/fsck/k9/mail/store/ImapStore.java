--- conflicted
+++ resolved
@@ -234,11 +234,7 @@
         }
 
         return new ImapStoreSettings(host, port, connectionSecurity, authenticationType, username,
-<<<<<<< HEAD
-                                     password, pathPrefix);
-=======
                 password, autoDetectNamespace, pathPrefix);
->>>>>>> 61ca1a2a
     }
 
     /**
@@ -326,17 +322,11 @@
         public final String pathPrefix;
 
         protected ImapStoreSettings(String host, int port, ConnectionSecurity connectionSecurity,
-<<<<<<< HEAD
-                                    String authenticationType, String username, String password, String pathPrefix) {
-            super(STORE_TYPE, host, port, connectionSecurity, authenticationType, username,
-                  password);
-=======
                 String authenticationType, String username, String password,
                 boolean autodetectNamespace, String pathPrefix) {
             super(STORE_TYPE, host, port, connectionSecurity, authenticationType, username,
                     password);
             this.autoDetectNamespace = autodetectNamespace;
->>>>>>> 61ca1a2a
             this.pathPrefix = pathPrefix;
         }
 
@@ -351,11 +341,7 @@
         @Override
         public ServerSettings newPassword(String newPassword) {
             return new ImapStoreSettings(host, port, connectionSecurity, authenticationType,
-<<<<<<< HEAD
-                                         username, newPassword, pathPrefix);
-=======
                     username, newPassword, autoDetectNamespace, pathPrefix);
->>>>>>> 61ca1a2a
         }
     }
 
