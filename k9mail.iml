--- conflicted
+++ resolved
@@ -3,10 +3,6 @@
   <component name="FacetManager">
     <facet type="android" name="Android">
       <configuration>
-<<<<<<< HEAD
-        <option name="PLATFORM_NAME" value="Android 2.2 Platform" />
-=======
->>>>>>> 2fd9bd5a
         <option name="GEN_FOLDER_RELATIVE_PATH_APT" value="/gen" />
         <option name="GEN_FOLDER_RELATIVE_PATH_AIDL" value="/gen" />
         <option name="MANIFEST_FILE_RELATIVE_PATH" value="/AndroidManifest.xml" />
@@ -80,27 +76,6 @@
         <SOURCES />
       </library>
     </orderEntry>
-<<<<<<< HEAD
-    <orderEntry type="module-library" scope="PROVIDED">
-      <library>
-        <CLASSES>
-          <root url="jar://$MODULE_DIR$/compile-only-libs/commons-logging-1.1.1.jar!/" />
-        </CLASSES>
-        <JAVADOC />
-        <SOURCES />
-      </library>
-    </orderEntry>
-    <orderEntry type="module-library" scope="PROVIDED">
-      <library>
-        <CLASSES>
-          <root url="jar://$MODULE_DIR$/compile-only-libs/commons-codec-1.3.jar!/" />
-        </CLASSES>
-        <JAVADOC />
-        <SOURCES />
-      </library>
-    </orderEntry>
-=======
->>>>>>> 2fd9bd5a
     <orderEntry type="module-library" scope="TEST">
       <library>
         <CLASSES>
