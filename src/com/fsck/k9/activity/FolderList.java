--- conflicted
+++ resolved
@@ -988,7 +988,14 @@
             menu.findItem(R.id.expunge).setVisible(false);
         }
 
-<<<<<<< HEAD
+        if (!MessagingController.getInstance(getApplication()).isMoveCapable(mAccount)) {
+            // FIXME: Really we want to do this for all local-only folders
+            if (!mAccount.getInboxFolderName().equals(folder.name)) {
+                menu.findItem(R.id.check_mail).setVisible(false);
+            }
+
+            menu.findItem(R.id.expunge).setVisible(false);
+        }
         if (folder.name.equalsIgnoreCase(mAccount.getInboxFolderName()) ||
                 folder.name.equals(mAccount.getOutboxFolderName()) ||
                 folder.name.equals(mAccount.getErrorFolderName())) {
@@ -1003,15 +1010,6 @@
             menu.findItem(R.id.create_folder).setVisible(false);
             menu.findItem(R.id.rename_folder).setVisible(false);
             menu.findItem(R.id.delete_folder).setVisible(false);
-=======
-        if (!MessagingController.getInstance(getApplication()).isMoveCapable(mAccount)) {
-            // FIXME: Really we want to do this for all local-only folders
-            if (!mAccount.getInboxFolderName().equals(folder.name)) {
-                menu.findItem(R.id.check_mail).setVisible(false);
-            }
-
-            menu.findItem(R.id.expunge).setVisible(false);
->>>>>>> 6d7f2b26
         }
 
         menu.setHeaderTitle(folder.displayName);
